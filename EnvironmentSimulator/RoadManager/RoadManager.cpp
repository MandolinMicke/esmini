/* 
 * esmini - Environment Simulator Minimalistic 
 * https://github.com/esmini/esmini
 *
 * This Source Code Form is subject to the terms of the Mozilla Public
 * License, v. 2.0. If a copy of the MPL was not distributed with this
 * file, You can obtain one at https://mozilla.org/MPL/2.0/.
 * 
 * Copyright (c) partners of Simulation Scenarios
 * https://sites.google.com/view/simulationscenarios
 */

 /*
  * This module provides an limited interface to OpenDRIVE files.
  * It supports all geometry types (as of ODR 1.4), junctions and some properties such as lane offset
  * but lacks many features as road markings, signals, road signs, speed and road banking
  *
  * It converts between world (cartesian) and road coordinates (both Track and Lane)
  *
  * When used standalone (outside ScenarioEngine) the road manager is initialized via the Position class like this:
  *   roadmanager::Position::LoadOpenDrive("example.xodr");
  *
  * Simplest use case is to put a vehicle on the road and simply move it forward along the road, e.g:
  *
  *   car->pos = new roadmanager::Position(3, -2, 10, 0);
  *   while(true)
  *   {
  *	    car->pos->MoveAlongS(0.1);
  *   }
  *
  * The first line will create a Position object initialized at road with ID = 3, in lane = -2 and at lane offset = 0
  * Then the position is updated along that road and lane, moving 10 cm at a time.
  *
  * A bit more realistic example: 
  *
  *   car->pos = new roadmanager::Position(odrManager->GetRoadByIdx(0)->GetId(), -2, 10, 0);
  *   while(true)
  *   {
  *	    car->pos->MoveAlongS(speed * dt);
  *   }
  * 
  * Here we refer to the ID of the first road in the network. And instead of static delta movement, the distance 
  * is a function of speed and delta time since last update.
  * 
  */

#include <iostream>
#include <cstring>
#include <random>
#include <time.h>
#include <limits>


#include "RoadManager.hpp"
#include "odrSpiral.h"
#include "pugixml.hpp"
#include "CommonMini.hpp"

static std::mt19937 mt_rand;

using namespace std;
using namespace roadmanager;

#define CURV_ZERO 0.00001
#define MAX(x, y) (y > x ? y : x)
#define MIN(x, y) (y < x ? y : x)
#define CLAMP(x, a, b) (MIN(MAX(x, a), b))
#define MAX_TRACK_DIST 10



double Polynomial::Evaluate(double s)
{
	double p = s / (s_max_);

	return (a_ + p * b_ + p * p*c_ + p * p*p*d_);
}

double Polynomial::EvaluatePrim(double s)
{
	double p = s / (s_max_);

	return (b_ + 2 * p*c_ + 3 * p*p*d_);
}

double Polynomial::EvaluatePrimPrim(double s)
{
	double p = s / (s_max_);

	return (2 * c_ + 6 * p*d_);
}

void Polynomial::Set(double a, double b, double c, double d, double s_max)
{
	a_ = a;
	b_ = b;
	c_ = c;
	d_ = d;
	s_max_ = s_max;
}

void Geometry::Print()
{
	LOG("Geometry virtual Print\n");
}

void Geometry::EvaluateDS(double ds, double *x, double *y, double *h)
{
	(void)ds; (void)x; (void)y; (void)h;
	LOG("Geometry virtual Evaluate\n");
}

void Line::Print()
{
	LOG("Line x: %.2f, y: %.2f, h: %.2f length: %.2f\n", GetX(), GetY(), GetHdg(), GetLength());
}

void Line::EvaluateDS(double ds, double *x, double *y, double *h)
{
	*h = GetHdg();
	*x = GetX() + ds * cos(*h);
	*y = GetY() + ds * sin(*h);
}

void Arc::Print()
{
	LOG("Arc x: %.2f, y: %.2f, h: %.2f curvature: %.2f length: %.2f\n", GetX(), GetY(), GetHdg(), curvature_, GetLength());
}

void Arc::EvaluateDS(double ds, double *x, double *y, double *h)
{
	double x_local = 0;
	double y_local = 0;

	// arc_length = angle * radius -> angle = arc_length / radius = arc_length * curvature
	double angle = ds * curvature_;

	// Now calculate x, y in a local unit circle coordinate system
	if (curvature_ < 0)
	{
		// starting from 90 degrees going clockwise
		x_local = cos(angle + M_PI / 2.0);
		y_local = sin(angle + M_PI / 2.0) - 1;  // -1 transform to y = 0
	}
	else
	{
		// starting from -90 degrees going counter clockwise
		x_local = cos(angle + 3.0 * M_PI / 2.0);
		y_local = sin(angle + 3.0 * M_PI / 2.0) + 1;  // +1 transform to y = 0
	}

	// Rotate according to heading and scale according to radius
	*x = GetX() + GetRadius() * (x_local * cos(GetHdg()) - y_local * sin(GetHdg()));
	*y = GetY() + GetRadius() * (x_local * sin(GetHdg()) + y_local * cos(GetHdg()));
	*h = GetHdg() + angle;
}

void Spiral::Print()
{
	LOG("Spiral x: %.2f, y: %.2f, h: %.2f start curvature: %.4f end curvature: %.4f length: %.2f\n",
		GetX(), GetY(), GetHdg(), GetCurvStart(), GetCurvEnd(), GetLength());
}

void Spiral::EvaluateDS(double ds, double *x, double *y, double *h)
{
	double xTmp, yTmp, t, curv_a, curv_b, h_start;

	curv_a = GetCurvStart();
	curv_b = GetCurvEnd();
	h_start = GetHdg();

	if (abs(curv_b) > abs(curv_a))
	{
		odrSpiral(ds + GetS0(), GetCDot(), &xTmp, &yTmp, &t);
		*h = t;
	}
	else  // backwards, starting from sharper curve - ending with lower curvature
	{
		double x0, y0, t0, x1, y1, t1;

		odrSpiral(GetS0() + GetLength(), GetCDot(), &x0, &y0, &t0);
		odrSpiral(GetS0() + GetLength() - ds, GetCDot(), &x1, &y1, &t1);

		xTmp = x0 - x1;
		yTmp = y0 - y1;

		// rotate point according to heading, and translate to start position
		h_start -= t0;
		*h = t1 - t0;
	}

	*h += GetHdg() - GetH0();

	double x1, x2, y1, y2;

	// transform spline segment to origo and start angle = 0
	x1 = xTmp - GetX0();
	y1 = yTmp - GetY0();
	x2 = x1 * cos(-GetH0()) - y1 * sin(-GetH0());
	y2 = x1 * sin(-GetH0()) + y1 * cos(-GetH0());

	// Then transform according to segment start position and heading
	*x = GetX() + x2 * cos(h_start) - y2 * sin(h_start);
	*y = GetY() + x2 * sin(h_start) + y2 * cos(h_start);
}

double Spiral::EvaluateCurvatureDS(double ds)
{
	return (curv_start_ + (ds / GetLength())* (curv_end_ - curv_start_));
}

void Poly3::Print()
{
	LOG("Poly3 x: %.2f, y: %.2f, h: %.2f length: %.2f a: %.2f b: %.2f c: %.2f d: %.2f\n",
		GetX(), GetY(), GetHdg(), GetLength(), poly3_.GetA(), poly3_.GetB(), poly3_.GetC(), poly3_.GetD());
}

void Poly3::EvaluateDS(double ds, double *x, double *y, double *h)
{
	double p = (ds / GetLength()) * GetUMax();

	double u_local = p;
	double v_local = poly3_.Evaluate(p);

	*x = GetX() + u_local * cos(GetHdg()) - v_local * sin(GetHdg());
	*y = GetY() + u_local * sin(GetHdg()) + v_local * cos(GetHdg());
	*h = GetHdg() + poly3_.EvaluatePrim(p);
}

double Poly3::EvaluateCurvatureDS(double ds)
{
	return poly3_.EvaluatePrimPrim(ds);
}

void ParamPoly3::Print()
{
	LOG("ParamPoly3 x: %.2f, y: %.2f, h: %.2f length: %.2f U: %.8f, %.8f, %.8f, %.8f V: %.8f, %.8f, %.8f, %.8f\n",
		GetX(), GetY(), GetHdg(), GetLength(), 
		poly3U_.GetA(), poly3U_.GetB(), poly3U_.GetC(), poly3U_.GetD(),
		poly3V_.GetA(), poly3V_.GetB(), poly3V_.GetC(), poly3V_.GetD()
	);
}

void ParamPoly3::EvaluateDS(double ds, double *x, double *y, double *h)
{
	double p = ds;

	if (GetPRange() == ParamPoly3::P_RANGE_NORMALIZED)
	{
		p /= GetLength();
	}

	double u_local = poly3U_.Evaluate(p);
	double v_local = poly3V_.Evaluate(p);

	*x = GetX() + u_local * cos(GetHdg()) - v_local * sin(GetHdg());
	*y = GetY() + u_local * sin(GetHdg()) + v_local * cos(GetHdg());
	*h = GetHdg() + poly3V_.EvaluatePrim(p) / poly3U_.EvaluatePrim(p);
}

double ParamPoly3::EvaluateCurvatureDS(double ds)
{
	return poly3V_.EvaluatePrimPrim(ds) / poly3U_.EvaluatePrim(ds);;
}

void Elevation::Print()
{
	LOG("Elevation: s: %.2f A: %.4f B: %.4f C: %.4f D: %.4f\n",
		GetS(), poly3_.GetA(), poly3_.GetB(), poly3_.GetC(), poly3_.GetD());
}

void LaneLink::Print()
{
	LOG("LaneLink type: %d id: %d\n", type_, id_);
}

LaneWidth *Lane::GetWidthByS(double s)
{
	if (lane_width_.size() == 0)
	{
		return 0;  // No lanewidth defined
	}
	for (int i=0; i+1<(int)lane_width_.size(); i++)
	{
		if (s < lane_width_[i + 1]->GetSOffset())
		{
			return lane_width_[i];
		}
	}
	return lane_width_.back();
}

LaneLink *Lane::GetLink(LinkType type)
{
	for (int i=0; i<(int)link_.size(); i++)
	{
		LaneLink *l = link_[i];
		if (l->GetType() == type)
		{
			return l;
		}
	}
	return 0; // No link of requested type exists
}

void LaneWidth::Print()
{
	LOG("LaneWidth: sOffset: %.2f, a: %.2f, b: %.2f, c: %.2f, d: %.2f\n",
		s_offset_, poly3_.GetA(), poly3_.GetB(), poly3_.GetC(), poly3_.GetD());
}

void LaneOffset::Print()
{
	LOG("LaneOffset s %.2f a %.4f b %.2f c %.2f d %.2f s_max %.2f length %.2f\n",
		s_, polynomial_.GetA(), polynomial_.GetB(), polynomial_.GetC(), polynomial_.GetD(), polynomial_.GetSMax(), length_);
}

double LaneOffset::GetLaneOffset(double s)
{
	return (polynomial_.Evaluate(s - s_));
}

double LaneOffset::GetLaneOffsetPrim(double s)
{
	return (polynomial_.EvaluatePrim(s - s_));
}

void Lane::Print()
{
	LOG("Lane: %d, type: %d, level: %d\n", id_, type_, level_);
	
	for (size_t i = 0; i < link_.size(); i++)
	{
		link_[i]->Print();
	}

	for (size_t i=0; i<lane_width_.size(); i++)
	{
		lane_width_[i]->Print();
	}
}

int Lane::IsDriving()
{
	if (GetId() == 0)
	{
		return 0;  // Ref lane no width -> no driving
	}

	switch (type_)
	{
	case Lane::LANE_TYPE_DRIVING:
	case Lane::LANE_TYPE_ENTRY:
	case Lane::LANE_TYPE_EXIT:
	case Lane::LANE_TYPE_OFF_RAMP:
	case Lane::LANE_TYPE_ON_RAMP:
	case Lane::LANE_TYPE_PARKING:
		return 1;
		break;
	default:
		// Avoid code analysis warning
	break;
	}

	return 0;
}

LaneSection* Road::GetLaneSectionByIdx(int idx)
{
	if (idx >= 0 && idx < lane_section_.size())
	{
		return lane_section_[idx];
	}
	else
	{
		return 0;
	}
}

int Road::GetLaneSectionIdxByS(double s, int start_at)
{
	if (start_at < 0 || start_at > lane_section_.size() - 1)
	{
		return -1;
	}

	LaneSection *lane_section = lane_section_[start_at];
	size_t i = start_at;

	if (s < lane_section->GetS() && start_at > 0)  
	{
		// Look backwards
		for (i = start_at - 1; i > 0; i--)  // No need to check the first one
		{
			lane_section = GetLaneSectionByIdx((int)i);
			if (s > lane_section->GetS())
			{
				break;
			}
		}
	}
	else  
	{
		// look forward
		for (i = start_at; i < GetNumberOfLaneSections()-1; i++) // No need to check the last one 
		{
			lane_section = GetLaneSectionByIdx((int)i);
			if (s < lane_section->GetS() + lane_section->GetLength())
			{
				break;
			}
		}
	}

	return (int)i;
}

LaneInfo Road::GetLaneInfoByS(double s, int start_lane_section_idx, int start_lane_id)
{
	LaneInfo lane_info;
	
	lane_info.lane_section_idx_ = start_lane_section_idx;
	lane_info.lane_id_ = start_lane_id;

	if (lane_info.lane_section_idx_ >= (int)lane_section_.size())
	{
		LOG("Error idx %d > n_lane_sections %d\n", lane_info.lane_section_idx_, (int)lane_section_.size());
	}
	else
	{
		LaneSection *lane_section = lane_section_[lane_info.lane_section_idx_];

		// check if we passed current section
		if (s > lane_section->GetS() + lane_section->GetLength() || s < lane_section->GetS())
		{
			if (s > lane_section->GetS() + lane_section->GetLength())
			{
				while (s > lane_section->GetS() + lane_section->GetLength() && lane_info.lane_section_idx_ + 1 < GetNumberOfLaneSections())
				{
					// Find out connecting lane, then move to next lane section
					lane_info.lane_id_ = lane_section->GetConnectingLaneId(lane_info.lane_id_, SUCCESSOR);
					lane_section = GetLaneSectionByIdx(++lane_info.lane_section_idx_);
				}
			}
			else if (s < lane_section->GetS())
			{
				while (s < lane_section->GetS() && lane_info.lane_section_idx_ > 0)
				{
					// Move to previous lane section
					lane_info.lane_id_ = lane_section->GetConnectingLaneId(lane_info.lane_id_, PREDECESSOR);
					lane_section = GetLaneSectionByIdx(--lane_info.lane_section_idx_);
				}
			}

			// If new lane is not driving, try to move into a close driving lane
			if (!lane_section->GetLaneById(lane_info.lane_id_)->IsDriving())
			{
				lane_info.lane_id_ = lane_section->FindClosestDrivingLane(lane_info.lane_id_);
				if (lane_info.lane_id_ == 0)
				{
					LOG("Failed to find a closest driving lane");
				}
			}
		}
	}

	return lane_info;
}

double Road::GetLaneWidthByS(double s, int lane_id)
{
	LaneSection *lsec;

	if (GetNumberOfLaneSections() < 1)
	{
		return 0.0;
	}

	for (size_t i = 0; i < GetNumberOfLaneSections(); i++)
	{
		lsec = GetLaneSectionByIdx((int)i);
		if (s < lsec->GetS() + lsec->GetLength())
		{
			return lsec->GetWidth(s, lane_id);
		}
	}

	return 0.0;
}

double Road::GetSpeedByS(double s)
{
	if (type_.size() > 0)
	{
		size_t i;
		for (i = 0; i < type_.size() - 1 && s > type_[i + 1]->s_; i++);

		return type_[i]->speed_;
	}

	// No type entries, fall back to a speed based on nr of lanes
	return 0;
}

Geometry* Road::GetGeometry(int idx)
{
	if (idx < 0 || idx + 1 > (int)geometry_.size())
	{
		LOG("Road::GetGeometry index %d out of range [0:%d]\n", idx, (int)geometry_.size());
		return 0;
	}
	return geometry_[idx]; 
}

void LaneSection::Print()
{
	LOG("LaneSection: %.2f, %d lanes:\n", s_, (int)lane_.size());
	
	for (size_t i=0; i<lane_.size(); i++)
	{
		lane_[i]->Print();
	}
}

Lane* LaneSection::GetLaneByIdx(int idx)
{
	if (idx < (int)lane_.size())
	{
		return lane_[idx];
	}

	return 0;
}

Lane* LaneSection::GetLaneById(int id)
{
	for (size_t i=0; i<lane_.size(); i++)
	{
		if (lane_[i]->GetId() == id)
		{
			return lane_[i];
		}
	}
	return 0;
}

int LaneSection::FindClosestDrivingLane(int id)
{
	int id_best = id;
	size_t delta_best = lane_.size() + 1;

	for (size_t i = 0; i < lane_.size(); i++)
	{
		if (lane_[i]->IsDriving())
		{
			if ((abs(lane_[i]->GetId() - id) < delta_best) || 
				(abs(lane_[i]->GetId() - id) == delta_best && abs(lane_[i]->GetId()) < abs(id_best)))
			{
				delta_best = abs(lane_[i]->GetId() - id);
				id_best = lane_[i]->GetId();
			}
		}
	}
	return id_best;
}

int LaneSection::GetLaneIdByIdx(int idx)
{
	if (idx > (int)lane_.size() - 1)
	{
		LOG("LaneSection::GetLaneIdByIdx Error: index %d, only %d lanes\n", idx, (int)lane_.size());
		return 0;
	}
	else
	{
		return (lane_[idx]->GetId());
	}
}

int LaneSection::GetLaneIdxById(int id)
{
	for (int i = 0; i<(int)lane_.size(); i++)
	{
		if (lane_[i]->GetId() == id)
		{
			return i;
		}
	}
	return -1;
}

int LaneSection::GetNumberOfDrivingLanes()
{
	int counter = 0;

	for (size_t i = 0; i < lane_.size(); i++)
	{
		if (lane_[i]->IsDriving())
		{
			counter++;
		}
	}
	return counter;
}

int LaneSection::GetNumberOfDrivingLanesSide(int side)
{
	int counter = 0;

	for (size_t i = 0; i < lane_.size(); i++)
	{
		if (SIGN(lane_[i]->GetId()) == SIGN(side) && lane_[i]->IsDriving())
		{
			counter++;
		}
	}
	return counter;
}

int LaneSection::GetNUmberOfLanesRight()
{
	int counter = 0;

	for (size_t i=0; i<lane_.size(); i++)
	{
		if (lane_[i]->GetId() < 0)
		{
			counter++;
		}
	}
	return counter;
}

int LaneSection::GetNUmberOfLanesLeft()
{
	int counter = 0;

	for (size_t i = 0; i < lane_.size(); i++)
	{
		if (lane_[i]->GetId() > 0)
		{
			counter++;
		}
	}
	return counter;
}

double LaneSection::GetWidth(double s, int lane_id)
{
	if (lane_id == 0)
	{
		return 0.0;  // reference lane has no width
	}

	Lane *lane = GetLaneById(lane_id);
	if (lane == 0)
	{
		LOG("Error (lane id %d)\n", lane_id);
		return 0.0;
	}

	LaneWidth *lane_width = lane->GetWidthByS(s - s_);
	if (lane_width == 0) // No lane width registered
	{
		return 0.0;
	}

	// Calculate local s-parameter in width segment
	double ds = s - (s_ + lane_width->GetSOffset());

	// Calculate width at local s
	return lane_width->poly3_.Evaluate(ds);
}

double LaneSection::GetOuterOffset(double s, int lane_id)
{
	double width = GetWidth(s, lane_id);

	if (abs(lane_id) == 1)
	{
		// this is the last lane, next to reference lane of width = 0. Stop here.
		return width;
	}
	else
	{
		int step = lane_id < 0 ? +1 : -1;
		return (width + GetOuterOffset(s, lane_id + step));
	}
}

double LaneSection::GetCenterOffset(double s, int lane_id)
{
	if (lane_id == 0)
	{
		// Reference lane (0) has no width
		return 0.0;
	}
	double inner_offset = GetOuterOffset(s, lane_id);
	double width = GetWidth(s, lane_id);

	// Center is simply mean value of inner and outer lane boundries
	return inner_offset - width / 2;
}

double LaneSection::GetOuterOffsetHeading(double s, int lane_id)
{
	if (lane_id == 0)
	{
		return 0.0;  // reference lane has no width
	}

	Lane *lane = GetLaneById(lane_id);
	if (lane == 0)
	{
		LOG("LaneSection::GetOuterOffsetHeading Error (lane id %d)\n", lane_id);
		return 0.0;
	}

	LaneWidth *lane_width = lane->GetWidthByS(s - s_);
	if (lane_width == 0) // No lane width registered
	{
		return 0.0;
	}

	// Calculate local s-parameter in width segment
	double ds = s - (s_ + lane_width->GetSOffset());

	// Calculate heading at local s
	double heading = lane_width->poly3_.EvaluatePrim(ds);

	if (abs(lane_id) == 1)
	{
		// this is the last lane, next to reference lane of width = 0. Stop here.
		return heading;
	}
	else
	{
		int step = lane_id < 0 ? +1 : -1;
		return (heading + GetOuterOffsetHeading(s, lane_id + step));
	}
}

double LaneSection::GetCenterOffsetHeading(double s, int lane_id)
{
	int step = lane_id < 0 ? +1 : -1;

	if (lane_id == 0)
	{
		// Reference lane (0) has no width
		return 0.0;
	}
	double inner_offset_heading = GetOuterOffsetHeading(s, lane_id + step);
	double outer_offset_heading = GetOuterOffsetHeading(s, lane_id);

	// Center is simply mean value of inner and outer lane boundries
	return (inner_offset_heading + outer_offset_heading) / 2;
}

void LaneSection::AddLane(Lane *lane)
{
	lane_.push_back(lane);
}

int LaneSection::GetConnectingLaneId(int incoming_lane_id, LinkType link_type)
{
	int id = incoming_lane_id;

	if (GetLaneById(id) == 0)
	{
		LOG("Lane id %d not available in lane section!", id);
		return 0;
	}

	if (GetLaneById(id)->GetLink(link_type))
	{
		id = GetLaneById(id)->GetLink(link_type)->GetId();
	}
	else
	{
		// if no driving lane found - stay on same index
		id = incoming_lane_id;
	}
	
	return id;
}

double LaneSection::GetWidthBetweenLanes(int lane_id1, int lane_id2, double s)
{
	double lanewidth = (std::fabs(GetCenterOffset(s, lane_id1)) - std::fabs(GetCenterOffset(s, lane_id2)));

	return lanewidth;
}

// Offset from lane1 to lane2 in direction of reference line
double LaneSection::GetOffsetBetweenLanes(int lane_id1, int lane_id2, double s)
{
	double laneCenter1 = GetCenterOffset(s, lane_id1) * SIGN(lane_id1);
	double laneCenter2 = GetCenterOffset(s, lane_id2) * SIGN(lane_id2);
	return (laneCenter2 - laneCenter1);
}

RoadLink::RoadLink(LinkType type, pugi::xml_node node)
{
	string element_type = node.attribute("elementType").value();
	string contact_point_type = "";
	type_ = type;
	element_id_ = atoi(node.attribute("elementId").value());
	
	if (node.attribute("contactPoint") != NULL)
	{
		contact_point_type = node.attribute("contactPoint").value();
	}

	if (element_type == "road")
	{
		element_type_ = ELEMENT_TYPE_ROAD;
		if (contact_point_type == "start")
		{
			contact_point_type_ = CONTACT_POINT_START;
		}
		else if (contact_point_type == "end")
		{
			contact_point_type_ = CONTACT_POINT_END;
		}
		else
		{
			LOG("Unsupported element type: %s\n", contact_point_type.c_str());
			contact_point_type_ = CONTACT_POINT_UNKNOWN;
		}
	}
	else if (element_type == "junction")
	{
		element_type_ = ELEMENT_TYPE_JUNCTION;
		contact_point_type_ = CONTACT_POINT_NONE;
	}
	else
	{
		LOG("Unsupported element type: %s\n", element_type.c_str());
		element_type_ = ELEMENT_TYPE_UNKNOWN;
	}
}

void RoadLink::Print()
{
	cout << "RoadLink type: " << type_ << " id: " << element_id_ << " element type: " << element_type_ << " contact point type: " << contact_point_type_ << endl;
}

Road::~Road()
{
	for (size_t i=0; i<geometry_.size(); i++)
	{
		delete(geometry_[i]);
	}
	for (size_t i=0; i<elevation_profile_.size(); i++)
	{
		delete(elevation_profile_[i]);
	}
	for (size_t i=0; i<link_.size(); i++)
	{
		delete(link_[i]);
	}
}

void Road::Print()
{
	LOG("Road id: %d length: %.2f\n", id_, GetLength());
	cout << "Geometries:" << endl;

	for (size_t i = 0; i < geometry_.size(); i++)
	{
		cout << "Geometry type: " << geometry_[i]->GetType() << endl;
	}

	for (size_t i=0; i<link_.size(); i++)
	{
		link_[i]->Print();
	}

	for (size_t i=0; i<lane_section_.size(); i++)
	{
		lane_section_[i]->Print();
	}

	for (size_t i=0; i<lane_offset_.size(); i++)
	{
		lane_offset_[i]->Print();
	}
}

void Road::AddLine(Line *line)
{
	geometry_.push_back((Geometry*)line);
}

void Road::AddArc(Arc *arc)
{
	geometry_.push_back((Geometry*)arc);
}

void Road::AddSpiral(Spiral *spiral)
{
	if (abs(spiral->GetCurvEnd()) > CURV_ZERO && abs(spiral->GetCurvStart()) > CURV_ZERO)
	{
		// not starting from zero curvature (straight line)
		// need to calculate S starting value, and rotation 

		// First identify end with lowest curvature
		double curvature_min;
		if (abs(spiral->GetCurvStart()) < abs(spiral->GetCurvEnd()))
		{
			curvature_min = spiral->GetCurvStart();
		}
		else
		{
			curvature_min = spiral->GetCurvEnd();
		}

		// How long do we need to follow the spiral to reach min curve value?
		double c_dot = (spiral->GetCurvEnd() - spiral->GetCurvStart()) / spiral->GetLength();
		double ds = curvature_min / c_dot;

		// Find out x, y, heading of start position
		double x, y, heading;
		odrSpiral(ds, c_dot, &x, &y, &heading);

		spiral->SetX0(x);
		spiral->SetY0(y);
		spiral->SetH0(heading);
		spiral->SetS0(ds);
		spiral->SetCDot(c_dot);
	}
	else
	{
		spiral->SetCDot((spiral->GetCurvEnd() - spiral->GetCurvStart()) / spiral->GetLength());
	}
	geometry_.push_back((Geometry*)spiral);
}

void Road::AddPoly3(Poly3 *poly3)
{
	geometry_.push_back((Geometry*)poly3);
	Poly3 *p3 = (Poly3*)geometry_.back();
	
	// Calculate umax (valid interval)
	int step_len = 1;
	double s = 0;
	double x0 = 0;
	double y0 = 0;
	double x1 = 0;
	double y1 = 0;

	while(s < p3->GetLength() - 0.5*step_len)
	{
		x1 = x0 + step_len;
		y1 = p3->poly3_.Evaluate(s);
		s += sqrt((x1 - x0)*(x1 - x0) + (y1 - y0)*(y1 - y0));
		x0 = x1;
		y0 = y1;
	}
	p3->SetUMax(x0);
}

void Road::AddParamPoly3(ParamPoly3 *param_poly3)
{
	geometry_.push_back((Geometry*)param_poly3);
}

void Road::AddElevation(Elevation *elevation)
{
	// Adjust last elevation length
	if (elevation_profile_.size() > 0)
	{
		Elevation *e_previous = elevation_profile_.back();
		e_previous->SetLength(elevation->GetS() - e_previous->GetS());
	}
	elevation->SetLength(length_ - elevation->GetS());

	elevation_profile_.push_back((Elevation*)elevation);
}

Elevation* Road::GetElevation(int idx)
{ 
	if (idx < 0 || idx >= elevation_profile_.size())
	{
		return 0;
	}
	
	return elevation_profile_[idx];
}

double Road::GetLaneOffset(double s)
{
	int i = 0;

	if (lane_offset_.size() == 0)
	{
		return 0;
	}

	for (; i + 1 < (int)lane_offset_.size(); i++)
	{
		if (s < lane_offset_[i + 1]->GetS())
		{
			break;
		}
	}
	return (lane_offset_[i]->GetLaneOffset(s));
}

double Road::GetLaneOffsetPrim(double s)
{
	int i = 0;

	if (lane_offset_.size() == 0)
	{
		return 0;
	}

	for (; i + 1 < (int)lane_offset_.size(); i++)
	{
		if (s < lane_offset_[i + 1]->GetS())
		{
			break;
		}
	}
	return (lane_offset_[i]->GetLaneOffsetPrim(s));
}

int Road::GetNumberOfLanes(double s)
{
	LaneSection *lsec = GetLaneSectionByS(s);

	if (lsec)
	{
		return (lsec->GetNumberOfLanes());
	}

	return 0;
}

int Road::GetNumberOfDrivingLanes(double s)
{
	LaneSection *lsec = GetLaneSectionByS(s);

	if (lsec)
	{
		return (lsec->GetNumberOfDrivingLanes());
	}
	
	return 0;
}

Lane* Road::GetDrivingLaneByIdx(double s, int idx)
{
	int count = 0;

	LaneSection *ls = GetLaneSectionByS(s);

	for (int i = 0; i < ls->GetNumberOfLanes(); i++)
	{
		if (ls->GetLaneByIdx(i)->IsDriving())
		{
			if (count++ == idx)
			{
				return ls->GetLaneByIdx(i);
			}
		}
	}

	return 0;
}

int Road::GetNumberOfDrivingLanesSide(double s, int side)
{
	int i;

	for (i = 0; i < GetNumberOfLaneSections() - 1; i++)
	{
		if (s < lane_section_[i]->GetS())
		{
			break;
		}
	}

	return (lane_section_[i]->GetNumberOfDrivingLanesSide(side));
}

double Road::GetDrivableWidth(double s, int side)
{
	double minOffset = 0;
	double maxOffset = 0;
	size_t i;

	for (i = 0; i < GetNumberOfLaneSections() - 1; i++)
	{
		if (s < lane_section_[i]->GetS())
		{
			break;
		}
	}

	if (i < GetNumberOfLaneSections())
	{
		for (size_t j = 0; j < lane_section_[i]->GetNumberOfLanes(); j++)
		{
			if (lane_section_[i]->GetLaneByIdx((int)j)->IsDriving())
			{
				int lane_id = lane_section_[i]->GetLaneIdByIdx((int)j);

				if (side < 0 && lane_id > 0 || side > 0 && lane_id < 0)
				{
					continue;  // do not measure this side
				}
				double offset = SIGN(lane_id) * lane_section_[i]->GetOuterOffset(s, lane_id);
				if (offset < minOffset)
				{
					minOffset = offset;
				}
				else if (offset > maxOffset)
				{
					maxOffset = offset;
				}
			}
		}
	}

	return (maxOffset - minOffset);
}

void Road::AddLaneOffset(LaneOffset *lane_offset)
{
	// Adjust lane offset length
	if (lane_offset_.size() > 0)
	{
		LaneOffset *lo_previous = lane_offset_.back();
		lo_previous->SetLength(lane_offset->GetS() - lo_previous->GetS());
	}
	lane_offset->SetLength(length_ - lane_offset->GetS());
	
	lane_offset_.push_back((LaneOffset*)lane_offset);
}

double Road::GetCenterOffset(double s, int lane_id)
{
	// First find out what lane section 
	LaneSection *lane_section = GetLaneSectionByS(s);
	if (lane_section)
	{
		return lane_section->GetCenterOffset(s, lane_id);
	}

	return 0.0;
}

RoadLink* Road::GetLink(LinkType type)
{
	for (size_t i=0; i<link_.size(); i++)
	{
		if (link_[i]->GetType() == type)
		{
			return link_[i];
		}
	}
	return 0;  // Link of requested type is missing
}

void Road::AddLaneSection(LaneSection *lane_section)
{
	// Adjust last elevation section length
	if (lane_section_.size() > 0)
	{
		LaneSection *ls_previous = lane_section_.back();
		ls_previous->SetLength(lane_section->GetS() - ls_previous->GetS());
	}
	lane_section->SetLength(length_ - lane_section->GetS());

	lane_section_.push_back((LaneSection*)lane_section);
}

bool Road::GetZAndPitchByS(double s, double *z, double *pitch, int *index)
{
	if (GetNumberOfElevations() > 0)
	{
		if (*index < 0 || *index >= GetNumberOfElevations())
		{
			*index = 0;
		}
		Elevation *elevation = GetElevation(*index);
		if (elevation == NULL)
		{
			LOG("Elevation error NULL, nelev: %d elev_idx: %d\n", GetNumberOfElevations(), *index);
			return false;
		}

		if (elevation && s > elevation->GetS() + elevation->GetLength())
		{
			while (s > elevation->GetS() + elevation->GetLength() && *index < GetNumberOfElevations() - 1)
			{
				// Move to next elevation section
				elevation = GetElevation(++*index);
			}
		}
		else if (elevation && s < elevation->GetS())
		{
			while (s < elevation->GetS() && *index > 0)
			{
				// Move to previous elevation section
				elevation = GetElevation(--*index);
			}
		}

		if (elevation)
		{
			double p = s - elevation->GetS();
			*z = elevation->poly3_.Evaluate(p);
			*pitch = -elevation->poly3_.EvaluatePrim(p);

			return true;
		}
	}

	return false;
}

Road* OpenDrive::GetRoadById(int id)
{
	for (size_t i=0; i<road_.size(); i++)
	{
		if (road_[i]->GetId() == id)
		{
			return road_[i];
		}
	}
	return 0;
}

Road *OpenDrive::GetRoadByIdx(int idx)
{
	if (idx >= 0 && idx < (int)road_.size())
	{
		return road_[idx];
	}
	else
	{
		return 0;
	}
}

Geometry *OpenDrive::GetGeometryByIdx(int road_idx, int geom_idx)
{
	if (road_idx >= 0 && road_idx < (int)road_.size())
	{
		return road_[road_idx]->GetGeometry(geom_idx);
	}
	else
	{
		return 0;
	}
}

Junction* OpenDrive::GetJunctionById(int id)
{
	for (size_t i=0; i<junction_.size(); i++)
	{
		if (junction_[i]->GetId() == id)
		{
			return junction_[i];
		}
	}
	return 0;
}

Junction *OpenDrive::GetJunctionByIdx(int idx)
{	
	if (idx >= 0 && idx < (int)junction_.size())
	{
		return junction_[idx];
	}
	else
	{
		LOG("GetJunctionByIdx error (idx %d, njunctions %d)\n", idx, (int)junction_.size());
		return 0;
	}
}

OpenDrive::OpenDrive(const char *filename)
{
	if (!LoadOpenDriveFile(filename))
	{
		LOG("Error loading OpenDrive %s\n", filename);
		throw std::invalid_argument("Failed to load OpenDrive file");
	}
}

bool OpenDrive::LoadOpenDriveFile(const char *filename, bool replace)
{
	mt_rand.seed((unsigned int)time(0));

	if (replace)
	{
		for (size_t i=0; i<road_.size(); i++)
		{
			delete road_[i];
		}
		road_.clear();

		for (size_t i=0; i<junction_.size(); i++)
		{
			delete junction_[i];
		}
		junction_.clear();
	}

	odr_filename_ = filename;

	if (odr_filename_ == "")
	{
		return false;
	}

	pugi::xml_document doc;
	pugi::xml_parse_result result = doc.load_file(filename);
	if (!result)
	{
		// Try current folder
		std::string path = std::string(filename);
		std::string base_filename = path.substr(path.find_last_of("/\\") + 1);
		LOG("Failed to load %s - looking for file %s in current folder", filename, base_filename.c_str());
		pugi::xml_parse_result result = doc.load_file(base_filename.c_str());

		if (!result)
		{
			throw std::invalid_argument(std::string("Failed to load OpenDRIVE file ") + std::string(filename));

			return false;
		}
	}

	pugi::xml_node node = doc.child("OpenDRIVE");
	if (node == NULL)
	{
		cout << "Root null" << endl;
		throw std::invalid_argument("The file does not seem to be an OpenDRIVE");
	}

	for (pugi::xml_node road_node = node.child("road"); road_node; road_node = road_node.next_sibling("road"))
	{
		Road *r = new Road(atoi(road_node.attribute("id").value()), road_node.attribute("name").value());
		r->SetLength(atof(road_node.attribute("length").value()));
		r->SetJunction(atoi(road_node.attribute("junction").value()));

		for (pugi::xml_node type_node = road_node.child("type"); type_node; type_node = type_node.next_sibling("type"))
		{
			RoadTypeEntry *r_type = new RoadTypeEntry();
			
			std::string type = type_node.attribute("type").value();
			if (type == "unknown")
			{
				r_type->road_type_ = roadmanager::RoadType::ROADTYPE_UNKNOWN;
			}
			else if (type == "rural")
			{
				r_type->road_type_ = roadmanager::RoadType::ROADTYPE_RURAL;
			}
			else if (type == "motorway")
			{
				r_type->road_type_ = roadmanager::RoadType::ROADTYPE_MOTORWAY;
			}
			else if (type == "town")
			{
				r_type->road_type_ = roadmanager::RoadType::ROADTYPE_TOWN;
			}
			else if (type == "lowSpeed")
			{
				r_type->road_type_ = roadmanager::RoadType::ROADTYPE_LOWSPEED;
			}
			else if (type == "pedestrian")
			{
				r_type->road_type_ = roadmanager::RoadType::ROADTYPE_PEDESTRIAN;
			}
			else if (type == "bicycle")
			{
				r_type->road_type_ = roadmanager::RoadType::ROADTYPE_BICYCLE;
			}
			else if (type == "")
			{
				LOG("Missing road type - setting default (rural)");
				r_type->road_type_ = roadmanager::RoadType::ROADTYPE_RURAL;
			}
			else
			{
				LOG("Unsupported road type: %s - assuming rural", type.c_str());
				r_type->road_type_ = roadmanager::RoadType::ROADTYPE_RURAL;
			}

			r_type->s_ = atof(type_node.attribute("s").value());

			// Check for optional speed record
			pugi::xml_node speed = type_node.child("speed");
			if (speed != NULL)
			{
				r_type->speed_ = atof(speed.attribute("max").value());
				std::string unit = speed.attribute("unit").value();
				if (unit == "km/h")
				{
					r_type->speed_ /= 3.6;  // Convert to m/s
				}
				else if (unit == "mph")
				{
					r_type->speed_ *= 0.44704; // Convert to m/s
				}
				else if (unit == "m/s")
				{
					// SE unit - do nothing
				}
				else 
				{
					LOG("Unsupported speed unit: %s - assuming SE unit m/s", unit.c_str());
				}
			}

			r->AddRoadType(r_type);
		}

		pugi::xml_node link = road_node.child("link");
		if (link != NULL)
		{
			pugi::xml_node successor = link.child("successor");
			if (successor != NULL)
			{
				r->AddLink(new RoadLink(SUCCESSOR, successor));
			}

			pugi::xml_node predecessor = link.child("predecessor");
			if (predecessor != NULL)
			{
				r->AddLink(new RoadLink(PREDECESSOR, predecessor));
			}
		}

		pugi::xml_node plan_view = road_node.child("planView");
		if (plan_view != NULL)
		{
			for (pugi::xml_node geometry = plan_view.child("geometry"); geometry; geometry = geometry.next_sibling())
			{
				double s = atof(geometry.attribute("s").value());
				double x = atof(geometry.attribute("x").value());
				double y = atof(geometry.attribute("y").value());
				double hdg = atof(geometry.attribute("hdg").value());
				double length = atof(geometry.attribute("length").value());

				pugi::xml_node type = geometry.last_child();
				if (type != NULL)
				{
					// Find out the type of geometry
					if (!strcmp(type.name(), "line"))
					{
						r->AddLine(new Line(s, x, y, hdg, length));
					}
					else if (!strcmp(type.name(), "arc"))
					{
						double curvature = atof(type.attribute("curvature").value());
						r->AddArc(new Arc(s, x, y, hdg, length, curvature));
					}
					else if (!strcmp(type.name(), "spiral"))
					{
						double curv_start = atof(type.attribute("curvStart").value());
						double curv_end = atof(type.attribute("curvEnd").value());
						r->AddSpiral(new Spiral(s, x, y, hdg, length, curv_start, curv_end));
					}
					else if (!strcmp(type.name(), "poly3"))
					{
						double a = atof(type.attribute("a").value());
						double b = atof(type.attribute("b").value());
						double c = atof(type.attribute("c").value());
						double d = atof(type.attribute("d").value());
						r->AddPoly3(new Poly3(s, x, y, hdg, length, a, b, c, d));
					}
					else if (!strcmp(type.name(), "paramPoly3"))
					{
						double aU = atof(type.attribute("aU").value());
						double bU = atof(type.attribute("bU").value());
						double cU = atof(type.attribute("cU").value());
						double dU = atof(type.attribute("dU").value());
						double aV = atof(type.attribute("aV").value());
						double bV = atof(type.attribute("bV").value());
						double cV = atof(type.attribute("cV").value());
						double dV = atof(type.attribute("dV").value());
						ParamPoly3::PRangeType p_range = ParamPoly3::P_RANGE_NORMALIZED;
						
						pugi::xml_attribute attr = type.attribute("pRange");
						if (attr && !strcmp(attr.value(), "arcLength"))
						{
							p_range = ParamPoly3::P_RANGE_ARC_LENGTH;
						}

						ParamPoly3 *pp3 = new ParamPoly3(s, x, y, hdg, length, aU, bU, cU, dU, aV, bV, cV, dV, p_range);
						if (pp3 != NULL)
						{
							r->AddParamPoly3(pp3);
						}
						else
						{
							LOG("ParamPoly3: Major error\n");
						}
					}
					else
					{
						cout << "Unknown geometry type: " << type.name() << endl;
					}
				}
				else
				{
					cout << "Type == NULL" << endl;
				}
			}
		}
		
		pugi::xml_node elevation_profile = road_node.child("elevationProfile");
		if (elevation_profile != NULL)
		{
			for (pugi::xml_node elevation = elevation_profile.child("elevation"); elevation; elevation = elevation.next_sibling())
			{
				double s = atof(elevation.attribute("s").value());
				double a = atof(elevation.attribute("a").value());
				double b = atof(elevation.attribute("b").value());
				double c = atof(elevation.attribute("c").value());
				double d = atof(elevation.attribute("d").value());

				Elevation *ep = new Elevation(s, a, b, c, d);
				if (ep != NULL)
				{
					r->AddElevation(ep);
				}
				else
				{
					LOG("Elevation: Major error\n");
				}
			}
		}
		
		pugi::xml_node lanes = road_node.child("lanes");
		if (lanes != NULL)
		{
			for (pugi::xml_node_iterator child = lanes.children().begin(); child != lanes.children().end(); child++)
			{
				if (!strcmp(child->name(), "laneOffset"))
				{
					double s = atof(child->attribute("s").value());
					double a = atof(child->attribute("a").value());
					double b = atof(child->attribute("b").value());
					double c = atof(child->attribute("c").value());
					double d = atof(child->attribute("d").value());
					r->AddLaneOffset(new LaneOffset(s, a, b, c, d));
				}
				else if (!strcmp(child->name(), "laneSection"))
				{
					double s = atof(child->attribute("s").value());
					LaneSection *lane_section = new LaneSection(s);
					r->AddLaneSection(lane_section);

					for (pugi::xml_node_iterator child2 = child->children().begin(); child2 != child->children().end(); child2++)
					{
						if (!strcmp(child2->name(), "left"))
						{
							//LOG("Lane left\n");
						}
						else if (!strcmp(child2->name(), "right"))
						{
							//LOG("Lane right\n");
						}
						else if (!strcmp(child2->name(), "center"))
						{
							//LOG("Lane center\n");
						}
						else
						{
							LOG("Unsupported lane side: %s\n", child2->name());
							continue;
						}
						for (pugi::xml_node_iterator lane_node = child2->children().begin(); lane_node != child2->children().end(); lane_node++)
						{
							if (strcmp(lane_node->name(), "lane"))
							{
								LOG("Unexpected element: %s, expected \"lane\"\n", lane_node->name());
								continue;
							}

							Lane::LaneType lane_type = Lane::LANE_TYPE_NONE;
							if (lane_node->attribute("type") == 0 || !strcmp(lane_node->attribute("type").value(), ""))
							{
								LOG("Lane type error");
							}
							if (!strcmp(lane_node->attribute("type").value(), "none"))
							{
								lane_type = Lane::LANE_TYPE_NONE;
							}
							else  if (!strcmp(lane_node->attribute("type").value(), "driving"))
							{
								lane_type = Lane::LANE_TYPE_DRIVING;
							}
							else if (!strcmp(lane_node->attribute("type").value(), "stop"))
							{
								lane_type = Lane::LANE_TYPE_STOP;
							}
							else if (!strcmp(lane_node->attribute("type").value(), "shoulder"))
							{
								lane_type = Lane::LANE_TYPE_SHOULDER;
							}
							else if (!strcmp(lane_node->attribute("type").value(), "biking"))
							{
								lane_type = Lane::LANE_TYPE_BIKING;
							}
							else if (!strcmp(lane_node->attribute("type").value(), "sidewalk"))
							{
								lane_type = Lane::LANE_TYPE_SIDEWALK;
							}
							else if (!strcmp(lane_node->attribute("type").value(), "border"))
							{
								lane_type = Lane::LANE_TYPE_BORDER;
							}
							else if (!strcmp(lane_node->attribute("type").value(), "restricted"))
							{
								lane_type = Lane::LANE_TYPE_RESTRICTED;
							}
							else if (!strcmp(lane_node->attribute("type").value(), "parking"))
							{
								lane_type = Lane::LANE_TYPE_PARKING;
							}
							else if (!strcmp(lane_node->attribute("type").value(), "bidirectional"))
							{
								lane_type = Lane::LANE_TYPE_BIDIRECTIONAL;
							}
							else if (!strcmp(lane_node->attribute("type").value(), "medcian"))
							{
								lane_type = Lane::LANE_TYPE_MEDIAN;
							}
							else if (!strcmp(lane_node->attribute("type").value(), "special1"))
							{
								lane_type = Lane::LANE_TYPE_SPECIAL1;
							}
							else if (!strcmp(lane_node->attribute("type").value(), "special2"))
							{
								lane_type = Lane::LANE_TYPE_SPECIAL2;
							}
							else if (!strcmp(lane_node->attribute("type").value(), "special3"))
							{
								lane_type = Lane::LANE_TYPE_SPECIAL3;
							}
							else if (!strcmp(lane_node->attribute("type").value(), "roadmarks"))
							{
								lane_type = Lane::LANE_TYPE_ROADMARKS;
							}
							else if (!strcmp(lane_node->attribute("type").value(), "tram"))
							{
								lane_type = Lane::LANE_TYPE_TRAM;
							}
							else if (!strcmp(lane_node->attribute("type").value(), "rail"))
							{
								lane_type = Lane::LANE_TYPE_RAIL;
							}
							else if (!strcmp(lane_node->attribute("type").value(), "entry") ||
								!strcmp(lane_node->attribute("type").value(), "mwyEntry"))
							{
								lane_type = Lane::LANE_TYPE_ENTRY;
							}
							else if (!strcmp(lane_node->attribute("type").value(), "exit") ||
								!strcmp(lane_node->attribute("type").value(), "mwyExit"))
							{
								lane_type = Lane::LANE_TYPE_EXIT;
							}
							else if (!strcmp(lane_node->attribute("type").value(), "offRamp"))
							{
								lane_type = Lane::LANE_TYPE_OFF_RAMP;
							}
							else if (!strcmp(lane_node->attribute("type").value(), "onRamp"))
							{
								lane_type = Lane::LANE_TYPE_ON_RAMP;
							}
							else
							{
								LOG("unknown lane type: %s (road id=%d)\n", lane_node->attribute("type").value(), r->GetId());
							}

							int lane_id = atoi(lane_node->attribute("id").value());
							Lane *lane = new Lane(lane_id, lane_type);
							if (lane == NULL)
							{
								LOG("Error: creating lane\n");
								return false;
							}
							lane_section->AddLane(lane);

							// Link
							pugi::xml_node link = lane_node->child("link");
							if (link != NULL)
							{
								pugi::xml_node successor = link.child("successor");
								if (successor != NULL)
								{
									lane->AddLink(new LaneLink(SUCCESSOR, atoi(successor.attribute("id").value())));
								}
								pugi::xml_node predecessor = link.child("predecessor");
								if (predecessor != NULL)
								{
									lane->AddLink(new LaneLink(PREDECESSOR, atoi(predecessor.attribute("id").value())));
								}
							}

							// Width
							for (pugi::xml_node width = lane_node->child("width"); width; width = width.next_sibling("width"))
							{
								double s_offset = atof(width.attribute("sOffset").value());
								double a = atof(width.attribute("a").value());
								double b = atof(width.attribute("b").value());
								double c = atof(width.attribute("c").value());
								double d = atof(width.attribute("d").value());
								lane->AddLaneWIdth(new LaneWidth(s_offset, a, b, c, d));
							}
						}
					}
				}
				else
				{
					LOG("Unsupported lane type: %s\n", child->name());
				}
			}
		}

		if (r->GetNumberOfLaneSections() == 0)
		{
			// Add empty center reference lane
			LaneSection *lane_section = new LaneSection(0.0);
			lane_section->AddLane(new Lane(0, Lane::LANE_TYPE_NONE));
			r->AddLaneSection(lane_section);
		}
			
		road_.push_back(r);
	}

	for (pugi::xml_node junction_node = node.child("junction"); junction_node; junction_node = junction_node.next_sibling("junction"))
	{
		int id = atoi(junction_node.attribute("id").value());
		std::string name = junction_node.attribute("name").value();

		Junction *j = new Junction(id, name);

		for (pugi::xml_node connection_node = junction_node.child("connection"); connection_node; connection_node = connection_node.next_sibling("connection"))
		{
			if (connection_node != NULL)
			{
				int id = atoi(connection_node.attribute("id").value());
				(void)id;
				int incoming_road_id = atoi(connection_node.attribute("incomingRoad").value());
				int connecting_road_id = atoi(connection_node.attribute("connectingRoad").value());
				Road *incoming_road = GetRoadById(incoming_road_id);
				Road *connecting_road = GetRoadById(connecting_road_id);
				ContactPointType contact_point = CONTACT_POINT_UNKNOWN;
				std::string contact_point_str = connection_node.attribute("contactPoint").value();
				if (contact_point_str == "start")
				{
					contact_point = CONTACT_POINT_START;
				}
				else if (contact_point_str == "end")
				{
					contact_point = CONTACT_POINT_END;
				}
				else
				{
					LOG("Unsupported contact point: %s\n", contact_point_str.c_str());
				}

				Connection *connection = new Connection(incoming_road, connecting_road, contact_point);

				for (pugi::xml_node lane_link_node = connection_node.child("laneLink"); lane_link_node; lane_link_node = lane_link_node.next_sibling("laneLink"))
				{
					int from_id = atoi(lane_link_node.attribute("from").value());
					int to_id = atoi(lane_link_node.attribute("to").value());
					connection->AddJunctionLaneLink(from_id, to_id);
				}
				j->AddConnection(connection);
			}
		}
		junction_.push_back(j);
	}

	// CheckConnections();

	return true;
}

Connection::Connection(Road* incoming_road, Road *connecting_road, ContactPointType contact_point)
{
	// Find corresponding road objects
	incoming_road_ = incoming_road;
	connecting_road_ = connecting_road;
	contact_point_ = contact_point;
}

Connection::~Connection()
{ 
	for (size_t i=0; i<lane_link_.size(); i++) 
	{
		delete lane_link_[i];
	}
}

void Connection::AddJunctionLaneLink(int from, int to)
{
	lane_link_.push_back(new JunctionLaneLink(from, to));
}

int Connection::GetConnectingLaneId(int incoming_lane_id)
{
	for (size_t i = 0; i < lane_link_.size(); i++)
	{
		if (lane_link_[i]->from_ == incoming_lane_id)
		{
			return lane_link_[i]->to_;
		}
	}
	return 0;
}

void Connection::Print()
{
	LOG("Connection: incoming %d connecting %d\n", incoming_road_->GetId(), connecting_road_->GetId());
	for (size_t i = 0; i < lane_link_.size(); i++)
	{
		lane_link_[i]->Print();
	}
}

Junction::~Junction()
{ 
	for (size_t i=0; i<connection_.size(); i++)
	{
		delete connection_[i];
	}
}

int Junction::GetNumberOfRoadConnections(int roadId, int laneId)
{
	int counter = 0;

	for (int i = 0; i < GetNumberOfConnections(); i++)
	{
		Connection * connection = GetConnectionByIdx(i);
		if (connection && connection->GetIncomingRoad() && roadId == connection->GetIncomingRoad()->GetId())
		{
			for (int j = 0; j < connection->GetNumberOfLaneLinks(); j++)
			{
				JunctionLaneLink *lane_link = connection->GetLaneLink(j);
				if (laneId == lane_link->from_)
				{
					counter++;
				}
			}
		}
	}
	return counter;
}

LaneRoadLaneConnection Junction::GetRoadConnectionByIdx(int roadId, int laneId, int idx)
{
	int counter = 0;
	LaneRoadLaneConnection lane_road_lane_connection;

	for (int i = 0; i < GetNumberOfConnections(); i++)
	{
		Connection *connection = GetConnectionByIdx(i);

		if (connection && connection->GetIncomingRoad() && roadId == connection->GetIncomingRoad()->GetId())
		{
			for (int j = 0; j < connection->GetNumberOfLaneLinks(); j++)
			{
				JunctionLaneLink *lane_link = connection->GetLaneLink(j);
				if (laneId == lane_link->from_)
				{
					if (counter == idx)
					{
						lane_road_lane_connection.SetLane(laneId);
						lane_road_lane_connection.contact_point_ = connection->GetContactPoint();
						lane_road_lane_connection.SetConnectingRoad(connection->GetConnectingRoad()->GetId());
						lane_road_lane_connection.SetConnectingLane(lane_link->to_);
						// find out driving direction
						int laneSectionId;
						if (lane_link->to_ < 0)
						{
							laneSectionId = 0;
						}
						else
						{
							laneSectionId = connection->GetConnectingRoad()->GetNumberOfLaneSections() - 1;
						}
						if (!connection->GetConnectingRoad()->GetLaneSectionByIdx(laneSectionId)->GetLaneById(lane_link->to_)->IsDriving())
						{
							LOG("OpenDrive::GetJunctionConnection target lane not driving! from %d, %d to %d, %d\n",
								roadId, laneId, connection->GetConnectingRoad()->GetId(), lane_link->to_);
						}

						return lane_road_lane_connection;
					}
					counter++;
				}
			}
		}
	}

//	LOG("RoadConnection not found!");
	return lane_road_lane_connection;
}

int Junction::GetNoConnectionsFromRoadId(int incomingRoadId)
{
	int counter = 0;

	for (int i = 0; i < GetNumberOfConnections(); i++)
	{
		Connection * connection = GetConnectionByIdx(i);
		if (connection && connection->GetIncomingRoad()->GetId() == incomingRoadId)
		{
			counter++;
		}
	}
	
	return counter;
}

int Junction::GetConnectingRoadIdFromIncomingRoadId(int incomingRoadId, int index)
{
	int counter = 0;

	for (int i = 0; i < GetNumberOfConnections(); i++)
	{
		Connection * connection = GetConnectionByIdx(i);
		if (connection && connection->GetIncomingRoad()->GetId() == incomingRoadId)
		{
			if (counter == index)
			{
				return GetConnectionByIdx(i)->GetConnectingRoad()->GetId();
			}
			else
			{
				counter++;
			}
		}
	}
	return -1;
}

void Junction::Print()
{
	LOG("Junction %d %s: \n", id_, name_.c_str());

	for (size_t i=0; i<connection_.size(); i++)
	{
		connection_[i]->Print();
	}
}

bool RoadPath::CheckRoad(Road *checkRoad, RoadPath::PathNode *srcNode, Road *fromRoad)
{
	Road* targetRoad = targetPos_->GetOpenDrive()->GetRoadById(targetPos_->GetTrackId());
	
	RoadLink* nextLink = 0;

	if (srcNode->link->GetType() == RoadLink::ElementType::ELEMENT_TYPE_ROAD)
	{
		if (srcNode->link->GetContactPointType() == ContactPointType::CONTACT_POINT_END)
		{
			nextLink = checkRoad->GetLink(LinkType::PREDECESSOR);
		}
		else
		{
			nextLink = checkRoad->GetLink(LinkType::SUCCESSOR);
		}
	}
	else if (srcNode->link->GetType() == RoadLink::ElementType::ELEMENT_TYPE_JUNCTION)
	{
		if (checkRoad->GetLink(LinkType::SUCCESSOR) && 
			checkRoad->GetLink(LinkType::SUCCESSOR)->GetElementId() == fromRoad->GetId())
		{
			nextLink = checkRoad->GetLink(LinkType::PREDECESSOR);
		}
		else if (checkRoad->GetLink(LinkType::PREDECESSOR) &&
			checkRoad->GetLink(LinkType::PREDECESSOR)->GetElementId() == fromRoad->GetId())
		{
			nextLink = checkRoad->GetLink(LinkType::SUCCESSOR);
		}
	}

	if (nextLink == 0)
	{
		// end of road
		return false;
	}

	// Check if next node is already visited
	for (size_t i = 0; i < visited_.size(); i++)
	{
		if (visited_[i]->link == nextLink)
		{
			// Already visited, ignore and return
			return false;
		}
	}

	// Check if next node is already among unvisited
	size_t i;
	for (i = 0; i < unvisited_.size(); i++)
	{
		if (unvisited_[i]->link == nextLink)
		{
			// Consider it, i.e. calc distance and potentially store it (if less than old) 
			if (srcNode->dist + checkRoad->GetLength() < unvisited_[i]->dist)
			{
				unvisited_[i]->dist = srcNode->dist + checkRoad->GetLength();
			}
		}
	}

	if (i == unvisited_.size())
	{
		// link not visited before, add it
		PathNode *pNode = new PathNode;
		pNode->dist = srcNode->dist + checkRoad->GetLength();
		pNode->link = nextLink;
		pNode->fromRoad = checkRoad;
		pNode->previous = srcNode;
		unvisited_.push_back(pNode);
	}

	return true;
}

int RoadPath::Calculate(double &dist)
{
	OpenDrive* odr = startPos_->GetOpenDrive();
	RoadLink *link = 0;
	Junction *junction = 0;
	Road* startRoad = odr->GetRoadById(startPos_->GetTrackId());
	Road* targetRoad = odr->GetRoadById(targetPos_->GetTrackId());
	Road* pivotRoad = startRoad;
	Road* nextRoad = startRoad;
	bool found = false;
	double tmpDist = 0;
	size_t i;
	
	// This method will find and measure the length of the shortest path 
	// between a start position and a target position
	// The implementation is based on Dijkstra's algorithm
	// https://en.wikipedia.org/wiki/Dijkstra%27s_algorithm

	// Look both forward and backwards from start position
	for (i = 0; i < 2; i++)
	{
		if (i == 0)
		{
			tmpDist = startPos_->GetS();  // distance to first road link is distance to start of road
			link = pivotRoad->GetLink(LinkType::PREDECESSOR);  // Find first road link forward along vehicle direction
		}
		else
		{
			tmpDist = pivotRoad->GetLength() - startPos_->GetS();  // distance to end of road
			link = pivotRoad->GetLink(LinkType::SUCCESSOR);
		}

		// If only forward direction would be of interest, add something like:
		// if (abs(startPos_->GetHRelative()) > M_PI_2 && abs(startPos_->GetHRelative()) < 3 * M_PI / 2)
		// then choose predecessor, else successor 

		if (link)
		{
			PathNode* pNode = new PathNode;
			pNode->dist = tmpDist;
			pNode->link = link;
			pNode->fromRoad = pivotRoad;
			pNode->previous = 0;
			unvisited_.push_back(pNode);
		}
	}

	if (startRoad == targetRoad)
	{
		// Special case: On same road, distance is equal to delta s
		dist = abs(targetPos_->GetS() - startPos_->GetS());
		return 0;
	}

	if (unvisited_.size() == 0)
	{
		// No links
		dist = 0;
		return -1;
	}

	for (i = 0; i < 100 && !found && unvisited_.size() > 0; i++)
	{
		found = false;
		
		// Find unvisited PathNode with shortest distance
		double minDist = LARGE_NUMBER;
		int minIndex = 0;
		for (size_t j = 0; j < unvisited_.size(); j++)
		{
			if (unvisited_[j]->dist < minDist)
			{
				minIndex = (int)j;
				minDist = unvisited_[j]->dist;
			}
		}

		link = unvisited_[minIndex]->link;
		tmpDist = unvisited_[minIndex]->dist;
		pivotRoad = unvisited_[minIndex]->fromRoad;

		// - Inspect all unvisited neighbor nodes (links), measure edge (road) distance to that link
		// - Note the total distance 
		// - If not already in invisited list, put it there. 
		// - Update distance to this link if shorter than previously registered value
		if (link->GetElementType() == RoadLink::ElementType::ELEMENT_TYPE_ROAD)
		{
			// only one edge (road)
			nextRoad = odr->GetRoadById(link->GetElementId());

			if (nextRoad == targetRoad)
			{
				// Special case: On same road, distance is equal to delta s, direction considered
				if (link->GetContactPointType() == ContactPointType::CONTACT_POINT_START)
				{
					tmpDist += targetPos_->GetS();
				}
				else
				{
					tmpDist += nextRoad->GetLength() - targetPos_->GetS();
				}
				
				found = true;
			}
			else
			{
				CheckRoad(nextRoad, unvisited_[minIndex], pivotRoad);
			}
		}
		else if (link->GetElementType() == RoadLink::ElementType::ELEMENT_TYPE_JUNCTION)
		{
			// check all outgoing edges (connecting roads) from the link (junction)
			junction = odr->GetJunctionById(link->GetElementId());
			for (size_t j = 0; j < junction->GetNoConnectionsFromRoadId(pivotRoad->GetId()); j++)
			{
				Road * nextRoad = odr->GetRoadById(junction->GetConnectingRoadIdFromIncomingRoadId(pivotRoad->GetId(), (int)j));
				if (nextRoad == 0)
				{
					return 0;
				}

				if (nextRoad == targetRoad)
				{
					// Special case: On same road, distance is equal to delta s
					tmpDist += targetPos_->GetS();
					found = true;
				}
				else
				{ 
					CheckRoad(nextRoad, unvisited_[minIndex], pivotRoad);
				}
			}
		}
		
		// Mark pivot link as visited (move it from unvisited to visited)
		visited_.push_back(unvisited_[minIndex]);
		unvisited_.erase(unvisited_.begin() + minIndex);
	}

	dist = tmpDist;

	return found ? 0 : -1;
}


RoadPath::~RoadPath()
{
	for (size_t i = 0; i < visited_.size(); i++)
	{
		delete(visited_[i]);
	}
	visited_.clear();

	for (size_t i = 0; i < unvisited_.size(); i++)
	{
		delete(unvisited_[i]);
	}
	unvisited_.clear();
}

OpenDrive::~OpenDrive()
{
	for (size_t i = 0; i < road_.size(); i++)
	{
		delete(road_[i]);
	}
	for (size_t i = 0; i < junction_.size(); i++)
	{
		delete(junction_[i]);
	}
}

int OpenDrive::GetTrackIdxById(int id)
{
	for (int i = 0; i<(int)road_.size(); i++)
	{
		if (road_[i]->GetId() == id)
		{
			return i;
		}
	}
	LOG("OpenDrive::GetTrackIdxById Error: Road id %d not found\n", id);
	return -1;
}

int OpenDrive::GetTrackIdByIdx(int idx)
{
	if (idx >= 0 && idx < (int)road_.size())
	{
		return (road_[idx]->GetId());
	}
	LOG("OpenDrive::GetTrackIdByIdx: idx %d out of range [0:%d]\n", idx, (int)road_.size());
	return 0;
}

int OpenDrive::IsDirectlyConnected(int road1_id, int road2_id, double &angle)
{
	Road *road1 = GetRoadById(road1_id);
	Road *road2 = GetRoadById(road2_id);
	RoadLink *link;

	// Look from road 1, both ends, for road 2 
		
	for (int i = 0; i < 2; i++)
	{
		if ((link = road1->GetLink(i == 0 ? LinkType::SUCCESSOR : LinkType::PREDECESSOR)))
		{
			if (link->GetElementType() == RoadLink::ElementType::ELEMENT_TYPE_ROAD)
			{
				if (link->GetElementId() == road2->GetId())
				{
					angle = 0;
					return i == 0 ? 1 : -1;
				}
			}
			else if (link->GetElementType() == RoadLink::ElementType::ELEMENT_TYPE_JUNCTION)
			{
				Junction *junction = GetJunctionById(link->GetElementId());

				for (int j = 0; j < junction->GetNumberOfConnections(); j++)
				{
					Connection *connection = junction->GetConnectionByIdx(j);
					Position test_pos1;
					Position test_pos2;

					double heading1, heading2;

					// check case where road1 is incoming road
					if (connection->GetIncomingRoad()->GetId() == road1_id && connection->GetConnectingRoad()->GetId() == road2_id)
					{
						test_pos1.SetLanePos(road2_id, 0, 0, 0);
						test_pos2.SetLanePos(road2_id, 0, road2->GetLength(), 0);

						if (connection->GetContactPoint() == CONTACT_POINT_END)
						{
							heading1 = test_pos2.GetH() + M_PI;
							heading2 = test_pos1.GetH() + M_PI;
						}
						else if(connection->GetContactPoint() == CONTACT_POINT_START)
						{
							heading1 = test_pos1.GetH();
							heading2 = test_pos2.GetH();
						}
						else
						{
							LOG("Unexpected contact point %d", connection->GetContactPoint());
							return 0;
						}

						angle = GetAbsAngleDifference(heading1, heading2);

						return i == 0 ? 1 : -1;
					}
					// then check other case where road1 is outgoing from connecting road (connecting road is a road within junction)
					else if (connection->GetConnectingRoad()->GetId() == road2_id && 
						((connection->GetContactPoint() == ContactPointType::CONTACT_POINT_START && connection->GetConnectingRoad()->GetLink(LinkType::SUCCESSOR)->GetElementId() == road1_id) ||
						 (connection->GetContactPoint() == ContactPointType::CONTACT_POINT_END && connection->GetConnectingRoad()->GetLink(LinkType::PREDECESSOR)->GetElementId() == road1_id)) )

					{
						if (connection->GetContactPoint() == CONTACT_POINT_START) // connecting road ends up connecting to road_1
						{
							test_pos1.SetLanePos(road2_id, 0, road2->GetLength(), 0);
							test_pos2.SetLanePos(road2_id, 0, 0, 0);

							if (connection->GetConnectingRoad()->GetLink(LinkType::SUCCESSOR)->GetContactPointType() == CONTACT_POINT_START)  // connecting to start of road_1
							{
								heading1 = test_pos2.GetH();
								heading2 = test_pos1.GetH();
							}
							else if (connection->GetConnectingRoad()->GetLink(LinkType::SUCCESSOR)->GetContactPointType() == CONTACT_POINT_END)  // connecting to end of road_1
							{
								heading1 = test_pos2.GetH() + M_PI;
								heading2 = test_pos1.GetH() + M_PI;
							}
							else
							{
								LOG("Unexpected contact point %d", connection->GetConnectingRoad()->GetLink(LinkType::PREDECESSOR)->GetContactPointType());
								return 0;
							}
						}
						else if (connection->GetContactPoint() == CONTACT_POINT_END) // connecting road start point connecting to road_1 
						{
							test_pos1.SetLanePos(road2_id, 0, 0, 0);
							test_pos2.SetLanePos(road2_id, 0, road2->GetLength(), 0);

							if (connection->GetConnectingRoad()->GetLink(LinkType::PREDECESSOR)->GetContactPointType() == CONTACT_POINT_START)  // connecting to start of road_1
							{
								heading1 = test_pos2.GetH() + M_PI;
								heading2 = test_pos1.GetH() + M_PI;
							}
							else if (connection->GetConnectingRoad()->GetLink(LinkType::PREDECESSOR)->GetContactPointType() == CONTACT_POINT_END)  // connecting to end of road_1
							{
								heading1 = test_pos2.GetH();
								heading2 = test_pos1.GetH();
							}
							else
							{
								LOG("Unexpected contact point %d", connection->GetConnectingRoad()->GetLink(LinkType::PREDECESSOR)->GetContactPointType());
								return 0;
							}
						}
						else
						{
							LOG("Unexpected contact point %d", connection->GetContactPoint());
							return 0;
						}

						angle = GetAbsAngleDifference(heading1, heading2);

						return i == 0 ? 1 : -1;
					}
				}
			}
		}
	}

	return 0;
}

bool OpenDrive::IsIndirectlyConnected(int road1_id, int road2_id, int* &connecting_road_id, int* &connecting_lane_id, int lane1_id, int lane2_id)
{
	Road *road1 = GetRoadById(road1_id);
	Road *road2 = GetRoadById(road2_id);
	RoadLink *link = 0;

	LinkType link_type[2] = { SUCCESSOR , PREDECESSOR };

	// Try both ends
	for (int k = 0; k < 2; k++)
	{
		link = road1->GetLink(link_type[k]);
		if (link == 0)
		{
			continue;
		}

		LaneSection *lane_section = 0;

		if (link->GetElementType() == RoadLink::ELEMENT_TYPE_ROAD)
		{
			if (link->GetElementId() == road2->GetId())
			{
				if (lane1_id != 0 && lane2_id != 0)
				{
					// Check lane connected
					if (link_type[k] == SUCCESSOR)
					{
						lane_section = road1->GetLaneSectionByIdx(road1->GetNumberOfLaneSections() - 1);
					}
					else if (link_type[k] == PREDECESSOR)
					{
						lane_section = road1->GetLaneSectionByIdx(0);
					}
					else
					{
						LOG("Error LinkType %d not suppoered\n", link_type[k]);
						return false;
					}
					if (lane_section == 0)
					{
						LOG("Error lane section == 0\n");
						return false;
					}
					Lane *lane = lane_section->GetLaneById(lane1_id);
					(void)lane;
					if (!(lane_section->GetConnectingLaneId(lane1_id, link_type[k]) == lane2_id))
					{
						return false;
					}
					// Now, check other end lane connectivitiy
				}
				return true;
			}
		}
		// check whether the roads are connected via a junction connecting road and specified lane
		else if (link->GetElementType() == RoadLink::ELEMENT_TYPE_JUNCTION)
		{
			Junction *junction = GetJunctionById(link->GetElementId());

			for (int i = 0; i < junction->GetNumberOfConnections(); i++)
			{
				Connection *connection = junction->GetConnectionByIdx(i);

				if (connection->GetIncomingRoad()->GetId() == road1_id)
				{
					// Found a connecting road - now check if it connects to second road
					Road *connecting_road = connection->GetConnectingRoad();
					RoadLink *exit_link = 0;

					if (connection->GetContactPoint() == ContactPointType::CONTACT_POINT_START)
					{
						exit_link = connecting_road->GetLink(SUCCESSOR);
					}
					else
					{
						exit_link = connecting_road->GetLink(PREDECESSOR);
					}

					if (exit_link->GetElementId() == road2_id)
					{
						// Finally check that lanes are connected through the junction
						// Look at lane section and locate lane connecting both roads
						// Assume connecting road has only one lane section 
						lane_section = connecting_road->GetLaneSectionByIdx(0);
						if (lane_section == 0)
						{
							LOG("Error lane section == 0\n");
							return false;
						}
						for (int j = 0; j < lane_section->GetNumberOfLanes(); j++)
						{
							Lane *lane = lane_section->GetLaneByIdx(j);
							LaneLink *lane_link_predecessor = lane->GetLink(PREDECESSOR);
							LaneLink *lane_link_successor = lane->GetLink(SUCCESSOR);
							if (lane_link_predecessor == 0 || lane_link_successor == 0)
							{
								continue;
							}
							if ((connection->GetContactPoint() == ContactPointType::CONTACT_POINT_START &&
								 lane_link_predecessor->GetId() == lane1_id && 
								 lane_link_successor->GetId() == lane2_id) ||
								(connection->GetContactPoint() == ContactPointType::CONTACT_POINT_END &&
								 lane_link_predecessor->GetId() == lane2_id &&
								 lane_link_successor->GetId() == lane1_id))
							{
								// Found link
								if (connecting_road_id != 0)
								{
									*connecting_road_id = connection->GetConnectingRoad()->GetId();
								}
								if (connecting_lane_id != 0)
								{
									*connecting_lane_id = lane->GetId();
								}
								return true;
							}
						}
					}
				}
			}
		}
		else
		{
			LOG("Error: LinkElementType %d unsupported\n", link->GetElementType());
		}
	}
	
	LOG("Link not found");
	
	return false;
}

int OpenDrive::CheckConnectedRoad(Road *road, RoadLink *link, ContactPointType expected_contact_point_type, Road *road2, RoadLink *link2)
{
	if (link2 == 0)
	{
		return -1;
	}

	if (link2->GetElementType() == RoadLink::ElementType::ELEMENT_TYPE_ROAD)
	{
		if (link->GetElementId() == road->GetId())
		{
			if (link->GetContactPointType() != expected_contact_point_type)
			{
				LOG("Found connecting road from other end, but contact point is wrong (expected START, got %s)",
					ContactPointType2Str(link->GetContactPointType()).c_str());
			}
		}
	}

	return 0;
}

int OpenDrive::CheckJunctionConnection(Junction *junction, Connection *connection)
{
	if (junction == 0)
	{
		return -1;
	}
	
	// Check if junction is referred to from the connected road
	Road *road = connection->GetConnectingRoad();
	if (road == 0)
	{
		LOG("Error no connecting road");
		return -1;
	}

	RoadLink *link[2];
	link[0] = road->GetLink(LinkType::PREDECESSOR);
	link[1] = road->GetLink(LinkType::SUCCESSOR);
	for (int i = 0; i < 2; i++)
	{
		if (link[i] != 0)
		{
			if (link[i]->GetElementType() != RoadLink::ElementType::ELEMENT_TYPE_ROAD)
			{
				LOG("Expected element type ROAD, found %s", link[i]->GetElementType());
				return -1;
			}
			
			if (link[i]->GetElementId() != connection->GetIncomingRoad()->GetId())
			{
				// Check connection from this outgoing road
				Road *road = GetRoadById(link[i]->GetElementId());
				RoadLink *link2[2];
				link2[0] = road->GetLink(LinkType::PREDECESSOR);
				link2[1] = road->GetLink(LinkType::SUCCESSOR);
				for (int j = 0; j < 2; j++)
				{
					if (link2[j] != 0)
					{
						if (link2[j]->GetElementType() == RoadLink::ElementType::ELEMENT_TYPE_JUNCTION &&
							link2[j]->GetElementId() == junction->GetId())
						{
							// Now finally find the reverse link 
							for (int k = 0; k < junction->GetNumberOfConnections(); k++)
							{
								if (junction->GetConnectionByIdx(k)->GetIncomingRoad() == road)
								{
									// Sharing same connecting road?
									if (junction->GetConnectionByIdx(k)->GetConnectingRoad() == connection->GetConnectingRoad())
									{
										return 0;
									}
								}
							}
							LOG("Warning: Missing reverse connection from road %d to %d via junction %d connecting road %d. Potential issue in the OpenDRIVE file.", 
								connection->GetIncomingRoad()->GetId(), road->GetId(), junction->GetId(), connection->GetConnectingRoad()->GetId());
						}
					}
				}
			}
		}
	}

	return -1;
}

int OpenDrive::CheckLink(Road *road, RoadLink *link, ContactPointType expected_contact_point_type)
{
	// does this connection exist in the other direction?
	if (link->GetElementType() == RoadLink::ElementType::ELEMENT_TYPE_ROAD)
	{
		Road *connecting_road = GetRoadById(link->GetElementId());
		if (connecting_road != 0)
		{
			if (CheckConnectedRoad(road, link, expected_contact_point_type, connecting_road, connecting_road->GetLink(LinkType::PREDECESSOR)) == 0)
			{
				return 0;
			}
			else if (CheckConnectedRoad(road, link, expected_contact_point_type, connecting_road, connecting_road->GetLink(LinkType::SUCCESSOR)) == 0)
			{
				return 0;
			}
			else
			{
				LOG("Warning: Reversed road link %d->%d not found. Might be a flaw in the OpenDRIVE description.", road->GetId(), connecting_road->GetId());
			}
		}
	}
	else if (link->GetElementType() == RoadLink::ElementType::ELEMENT_TYPE_JUNCTION)
	{
		Junction *junction = GetJunctionById(link->GetElementId());

		// Check all outgoing connections
		for (size_t i = 0; i < junction->GetNumberOfConnections(); i++)
		{
			Connection *connection = junction->GetConnectionByIdx((int)i);

			if (connection->GetIncomingRoad() == road)
			{
				CheckJunctionConnection(junction, connection);
			}
		}
	}

	return 0;
}

int OpenDrive::CheckConnections()
{
	int counter = 0;
	RoadLink *link;

	for (size_t i = 0; i < road_.size(); i++)
	{
		// Check for connections
		if ((link = road_[i]->GetLink(LinkType::PREDECESSOR)) != 0)
		{
			CheckLink(road_[i], link, ContactPointType::CONTACT_POINT_START);
		}
		if ((link = road_[i]->GetLink(LinkType::SUCCESSOR)) != 0)
		{
			CheckLink(road_[i], link, ContactPointType::CONTACT_POINT_END);
		}
	}
	
	return counter;
}

void OpenDrive::Print()
{
	LOG("Roads:\n");
	for (size_t i=0; i<road_.size(); i++)
	{
		road_[i]->Print();
	}

	LOG("junctions\n");
	for (size_t i=0; i<junction_.size(); i++)
	{
		junction_[i]->Print();
	}
}

void Position::Init()
{
	track_id_ = -1;
	lane_id_ = 0;
	s_ = 0.0;
	s_route_ = 0.0;
	t_ = 0.0;
	offset_ = 0.0;
	x_ = 0.0;
	y_ = 0.0;
	z_ = 0.0;
	h_ = 0.0;
	p_ = 0.0;
	r_ = 0.0;
	h_offset_ = 0.0;
	h_road_ = 0.0;
	h_relative_ = 0.0;
	curvature_ = 0.0;
	p_road_ = 0.0;

	z_road_ = 0.0;
	track_idx_ = -1;
	geometry_idx_ = -1;
	lane_section_idx_ = -1;
	lane_idx_ = -1;
	elevation_idx_ = -1;
	route_ = 0;
}

Position::Position()
{
	Init();
}

Position::Position(int track_id, double s, double t)
{
	Init();
	SetTrackPos(track_id, s, t);
}

Position::Position(int track_id, int lane_id, double s, double offset)
{
	Init();
	SetLanePos(track_id, lane_id, s, offset);
}

Position::Position(double x, double y, double z, double h, double p, double r)
{
	Init();
	SetInertiaPos(x, y, z, h, p, r);
}

Position::Position(double x, double y, double z, double h, double p, double r, bool calculateTrackPosition)
{
	Init();
	SetInertiaPos(x, y, z, h, p, r, calculateTrackPosition);
}

Position::~Position()
{
	
}

bool Position::LoadOpenDrive(const char *filename)
{
	return(GetOpenDrive()->LoadOpenDriveFile(filename));
}

OpenDrive* Position::GetOpenDrive()
{
	static OpenDrive od;
	return &od; 
}

int LaneSection::GetClosestLaneIdx(double s, double t, double &offset)
{
	double min_offset = t;  // Initial offset relates to reference line
	int candidate_lane_idx = -1;

	for (int i = 0; i < GetNumberOfLanes(); i++)  // Search through all lanes
	{
		int lane_id = GetLaneIdByIdx(i);
		double laneCenterOffset = SIGN(lane_id) * GetCenterOffset(s, lane_id);

		if (GetLaneById(lane_id)->IsDriving() && (candidate_lane_idx == -1 || fabs(t - laneCenterOffset) < fabs(min_offset)))
		{
			min_offset = t - laneCenterOffset;
 			candidate_lane_idx = i;
		}
	}

	offset = min_offset;

	return candidate_lane_idx;
}

int Position::GotoClosestDrivingLaneAtCurrentPosition()
{
	Road *road = GetOpenDrive()->GetRoadByIdx(track_idx_);
	if (road == 0)
	{
		LOG("No road %d", track_idx_);
		return -1;
	}

	LaneSection *lane_section = road->GetLaneSectionByIdx(lane_section_idx_);

	if (lane_section == 0)
	{
		LOG("No lane section for idx %d - keeping current lane setting\n", lane_section_idx_);
		return -1;
	}

	double offset;
	int lane_idx = lane_section->GetClosestLaneIdx(s_, t_, offset);

	if (lane_idx == -1)
	{
		LOG("Failed to find a valid drivable lane");
		return -1;
	}

	lane_id_ = lane_section->GetLaneIdByIdx(lane_idx);
	offset_ = offset;

	return 0;
}

void Position::Track2Lane()
{
	Road *road = GetOpenDrive()->GetRoadByIdx(track_idx_);
	if (road == 0)
	{
		LOG("Position::Track2Lane Error: No road %d\n", track_idx_);
		return;
	}

	Geometry *geometry = road->GetGeometry(geometry_idx_);
	if (geometry == 0)
	{
		LOG("Position::Track2Lane Error: No geometry %d\n", geometry_idx_);
		return;
	}

	// Find LaneSection according to s, starting from current
	int lane_section_idx = road->GetLaneSectionIdxByS(s_, lane_section_idx_);
	LaneSection *lane_section = road->GetLaneSectionByIdx(lane_section_idx);
	if (lane_section == 0)
	{
		LOG("No lane section for idx %d - keeping current lane setting", lane_section_idx_);
		return;
	}

	// Find the closest driving lane within the lane section
	double offset;
	int lane_idx = lane_section->GetClosestLaneIdx(s_, t_, offset);

	if (lane_idx == -1)
	{
		LOG("Failed find closest lane");
		return;
	}

	offset_ = offset;
	// Update cache indices
	lane_idx_ = lane_idx;
	lane_id_ = lane_section->GetLaneIdByIdx(lane_idx_);
	lane_section_idx_ = lane_section_idx;
}

double Position::GetDistToTrackGeom(double x3, double y3, double z3, double h, Road *road, Geometry *geom, bool &inside, double &sNorm)
{
	// Step 1: Approximate geometry with a line, and check distance roughly

	double x1, y1, h1;
	double x2, y2, h2;
	int side;
	double dist = 0;
	double dsMin = 0;
	double z = 0;
	double min_lane_dist;

	// Evaluate line endpoints to get a straight line in between
	geom->EvaluateDS(0, &x1, &y1, &h1);
	geom->EvaluateDS(geom->GetLength(), &x2, &y2, &h2);

	// Apply lane offset
	x1 += road->GetLaneOffset(0) * cos(h1 + M_PI_2);
	y1 += road->GetLaneOffset(geom->GetLength()) * sin(h1 + M_PI_2);
	x2 += road->GetLaneOffset(0) * cos(h2 + M_PI_2);
	y2 += road->GetLaneOffset(geom->GetLength()) * sin(h2 + M_PI_2);

	// Find vector from point perpendicular to line segment
	double x4, y4;
	ProjectPointOnVector2D(x3, y3, x1, y1, x2, y2, x4, y4);

	// Check whether the projected point is inside or outside line segment
	inside = PointInBetweenVectorEndpoints(x4, y4, x1, y1, x2, y2, sNorm);

	if (inside)
	{
		// Distance between given point and that point projected on the straight line
		dist = PointDistance2D(x3, y3, x4, y4);
	}
	else
	{
		// Distance is measured between point to closest endpoint of line
		double d1, d2;

		d1 = PointDistance2D(x3, y3, x1, y1);
		d2 = PointDistance2D(x3, y3, x2, y2);
		if (d1 < d2)
		{
			dist = d1;
			dsMin = 0;
			sNorm = 0;
		}
		else
		{
			dist = d2;
			dsMin = geom->GetLength();
			sNorm = 1;
		}
	}

	// Find out what side of the straight line the gigen point is located
	side = PointSideOfVec(x3, y3, x1, y1, x2, y2);

	// Now, calculate accurate distance from given point to road geometry - not to a straight line
	// But do this only for relevant geometries within reasonable short distance - 
	// else just use approximate distance value as calculated above

	if (dist < 50 + 0.5 * geom->GetLength())  // Extend search area for long geometries since they might bend from the straight line
	{
		// Step 2: Find s value within given geometry segment
		// If heading at start and end points of the geometry are practically equal let's approximate with a straight line
		if (GetAbsAngleDifference(h1, h2) < 0.01)
		{
			// If small heading difference, treat segment as a straight line 
			// Just use the normalized s value from calculation above, but clip at 0 and 1 to keep it inside geometry boundries
			dsMin = CLAMP(sNorm, 0.0, 1.0) * geom->GetLength();
		}
		else
		{
			// Strategy: 
			// 1. Find intersection of the two geometry endpoint tangents 
			// 2. Define a line segment from intersection to the point of query
			// 3. Find out angles between this line segment l1 and extended tangents t1 and t2
			// 4. s value corresponds to the angle between l1 and t1 divided by angle between t2 and t1

			double t1x1, t1y1, t1x2, t1y2, t2x1, t2y1, t2x2, t2y2, px, py, l1x, l1y;

			// Define tangent vectors from geometry start- and end point respectivelly 
			t1x1 = x1;
			t1y1 = y1;
			t1x2 = t1x1 + cos(h1 + M_PI_2);
			t1y2 = t1y1 + sin(h1 + M_PI_2);

			t2x1 = x2;
			t2y1 = y2;
			t2x2 = t2x1 + cos(h2 + M_PI_2);
			t2y2 = t2y1 + sin(h2 + M_PI_2);

			if (GetIntersectionOfTwoLineSegments(t1x1, t1y1, t1x2, t1y2, t2x1, t2y1, t2x2, t2y2, px, py) == 0)
			{
				l1x = px - x3;
				l1y = py - y3;

				// First normalize l1
				double l1_len = sqrt(l1x * l1x + l1y * l1y);
				double l1_norm_x = l1x / l1_len;
				double l1_norm_y = l1y / l1_len;

				// Redefine tangents in direction towards intersection point
				double t1x = px - x1;
				double t1y = py - y1;
				double t2x = px - x2;
				double t2y = py - y2;
				double t1_len = sqrt(t1x * t1x + t1y * t1y);
				double t1_norm_x = t1x / t1_len;
				double t1_norm_y = t1y / t1_len;
				double t2_len = sqrt(t2x * t2x + t2y * t2y);
				double t2_norm_x = t2x / t2_len;
				double t2_norm_y = t2y / t2_len;



				// Then run acos on dot products to find angles
				double angle1 = acos(GetDotProduct2D(l1_norm_x, l1_norm_y, t1_norm_x, t1_norm_y));
				double angle2 = acos(GetDotProduct2D(t2_norm_x, t2_norm_y, t1_norm_x, t1_norm_y));

				// Check whether point is inside fan shape that that extends perpendicular from endpoints along tangents
				double d1 = GetDotProduct2D(cos(h1), sin(h1), x3 - x1, y3 - y1);
				double d2 = GetDotProduct2D(cos(h2), sin(h2), x3 - x2, y3 - y2);

				if (d1 > 0 && d2 < 0)  // if angle is not within {-90:90} 
				{
					inside = true;
					sNorm = angle1 / angle2;
					dsMin = geom->GetLength() * sNorm;
				}
				else
				{
					inside = false;
				}
			}
			else
			{
				// Lines are close to parallell, meaning geometry is or close to a straight line - keep calculations from the approx method above
			}
		}
	
		double sMin = geom->GetS() + dsMin;
		double x, y;
		double pitch = 0;


		// Find out Z level
		road->GetZAndPitchByS(sMin, &z, &pitch, &elevation_idx_);

		// Step 3: Find exact position along road geometry at calculated s-value
		// and calculated distance from this point on road to given point 

		geom->EvaluateDS(dsMin, &x, &y, &h);
		// Apply lane offset
		x += road->GetLaneOffset(sMin) * cos(h + M_PI_2);
		y += road->GetLaneOffset(sMin) * sin(h + M_PI_2);
		dist = PointDistance2D(x3, y3, x, y);

		// Check whether the point is left or right side of road
		// x3, y3 is the point checked against a vector aligned with heading
		side = PointSideOfVec(x3, y3, x, y, x + cos(h), y + sin(h));

		// dist is now actually the lateral distance from reference lane, e.g. track coordinate t-value

		// Finally calculate exakt distance, but only for inside points
		LaneSection *lane_section = road->GetLaneSectionByS(sMin);
		min_lane_dist = std::numeric_limits<double>::infinity();
		if (lane_section != 0)
		{
			for (int i = 0; i < lane_section->GetNumberOfLanes(); i++)
			{
				if (lane_section->GetLaneByIdx(i)->IsDriving())
				{
					double lane_dist;
					{
						double signed_offset = dist * SIGN(side);
						double signed_lane_center_offset = SIGN(lane_section->GetLaneIdByIdx(i)) * lane_section->GetCenterOffset(sMin, lane_section->GetLaneIdByIdx(i));
						lane_dist = signed_offset - signed_lane_center_offset;
						if (fabs(lane_dist) < fabs(min_lane_dist))
						{
							min_lane_dist = lane_dist;
						}
					}
				}
			}
		}
	} 
	else
	{
		min_lane_dist = dist;
	}

	return fabs(min_lane_dist) + fabs(GetZ() - z);
}

void Position::XYZH2TrackPos(double x3, double y3, double z3, double h3, bool alignZPitchRoll)
{
	double dist;
	double distMin = std::numeric_limits<double>::infinity();
	double sNorm;
	double sNormMin;
	Geometry *geom, *current_geom;
	Geometry *geomMin = 0;
	Road *road, *current_road = 0;
	Road *roadMin = 0;
	bool inside = false;
	bool directlyConnected = false;
	bool directlyConnectedMin = false;
	double weight = 0; // Add some resistance to switch from current road, applying a stronger bound to current road
	double angle = 0;
	bool search_done = false;

	if (GetOpenDrive()->GetNumOfRoads() == 0)
	{
		return;
	}

	if ((current_road = GetOpenDrive()->GetRoadByIdx(track_idx_)) != 0)
	{
		if ((current_geom = current_road->GetGeometry(geometry_idx_)) == 0)
		{
			LOG("Invalid geometry index %d\n", geometry_idx_);
			return;
		}
	}
	
	x_ = x3;
	y_ = y3;

	for (int i = -1; !search_done && i < GetOpenDrive()->GetNumOfRoads(); i++)
	{
		if (i == -1)
		{
			// First check current road. IF the new point is ON this road, i.e. within drivable lanes, - then don't look further
			if (current_road)
			{
				road = current_road;
			}
			else
			{
				continue;  // Skip, no current road
			}
		}
		else
		{
			if (current_road && i == track_idx_)
			{
				continue; // Skip, already checked this one
			}
			else
			{
				road = GetOpenDrive()->GetRoadByIdx(i);
			}
		}

		weight = 0;
		angle = 0;

		// Add resistance to leave current road or directly connected ones 
		// actual weights are totally unscientific... up to tuning
		if (current_road && (road == current_road || GetOpenDrive()->IsDirectlyConnected(current_road->GetId(), road->GetId(), angle)))
		{
			weight = angle;
			directlyConnected = true;
		}
		else
		{
			if (directlyConnectedMin) // if already found a directly connected position - add offset distance
			{
				weight = 3;
			}

			weight += 5;  // For non connected roads add additional "penalty" threshold  
			directlyConnected = false;
		}
		
		for (int j = -1; j < road->GetNumberOfGeometries(); j++)
		{
			if (j == -1)
			{
				if (road == current_road)
				{
					// If current road, first check current segment
					geom = road->GetGeometry(geometry_idx_);
				}
				else
				{
					continue;  // no current road, skip
				}
			}
			else
			{
				if (road == current_road && j == geometry_idx_)
				{
					continue; // Skip, already checked this one
				}
				else
				{
					geom = road->GetGeometry(j); 
				}
			}
			
			dist = GetDistToTrackGeom(x3, y3, z3, h3, road, geom, inside, sNorm);
			
			dist += weight + (inside ? 0 : 2);  // penalty for roads outside projection area

			if (dist < distMin)
			{
				geomMin = geom;
				directlyConnectedMin = directlyConnected;
				roadMin = road;
				sNormMin = CLAMP(sNorm, 0.0, 1.0);
				distMin = dist;
			}

			// Special case - if point is on current road
			if (road == current_road)
			{
				if (dist < road->GetLaneWidthByS(sNormMin * geomMin->GetLength(), lane_id_) / 2.0)
				{
					// If inside drivable lanes boundry, stay on current road
					search_done = true;
					break;
				}
			}
		}
	}

	if (roadMin == 0)
	{
		LOG("Error finding minimum distance\n");
		return;
	}

	double dsMin = sNormMin * geomMin->GetLength();
	double sMin = geomMin->GetS() + dsMin;
	double x, y;

	// Found closest geometry. Now calculate exact distance to geometry. First find point perpendicular on geometry.
	geomMin->EvaluateDS(dsMin, &x, &y, &h_road_);
	
	// Apply lane offset
	x += roadMin->GetLaneOffset(dsMin) * cos(h_road_ + M_PI_2);
	y += roadMin->GetLaneOffset(dsMin) * sin(h_road_ + M_PI_2);
	distMin = PointDistance2D(x3, y3, x, y);

	// Check whether the point is left or right side of road
	// x3, y3 is the point checked against closest point on geometry
	int side = PointSideOfVec(x3, y3, x, y, x + cos(h_road_), y + sin(h_road_));

	// Set specified heading
	SetHeading(h3);

	// Find out what lane and set position
	SetTrackPos(roadMin->GetId(), sMin, distMin * side, false);

	EvaluateRoadZPitchRoll(alignZPitchRoll);
}
	

bool Position::EvaluateRoadZPitchRoll(bool alignZPitchRoll)
{
	bool ret_value = GetRoadById(track_id_)->GetZAndPitchByS(s_, &z_road_, &p_road_, &elevation_idx_);

	if (alignZPitchRoll)
	{
		z_ = z_road_;
		p_ = p_road_;
		r_ = 0;  // Road roll not implementade yet

		// Find out pitch of road in driving direction
		if (GetHRelative() > M_PI / 2 && GetHRelative() < 3 * M_PI / 2)
		{
			p_ *= -1;
			// r_ *= -1;
		}
	}

	return ret_value;
}

void Position::Track2XYZ()
{
	if (GetOpenDrive()->GetNumOfRoads() == 0)
	{
		return;
	}

	Road *road = GetOpenDrive()->GetRoadByIdx(track_idx_);
	if (road == 0)
	{
		LOG("Position::Track2XYZ Error: No road %d\n", track_idx_);
		return;
	}

	Geometry *geometry = road->GetGeometry(geometry_idx_);
	if (geometry == 0)
	{
		LOG("Position::Track2XYZ Error: No geometry %d\n", geometry_idx_);
		return;
	}

	geometry->EvaluateDS(s_ - geometry->GetS(), &x_, &y_, &h_road_);
	
	// Consider lateral t position, perpendicular to track heading
	double x_local = (t_ + road->GetLaneOffset(s_)) * cos(h_road_ + M_PI_2);
	double y_local = (t_ + road->GetLaneOffset(s_)) * sin(h_road_ + M_PI_2);
	h_road_ += atan(road->GetLaneOffsetPrim(s_)) + h_offset_;
	h_ = h_road_ + h_relative_;  // Update heading, taking relative heading into account
	x_ += x_local;
	y_ += y_local;

	// z = Elevation 
	EvaluateRoadZPitchRoll(true);
}

void Position::Lane2Track()
{
	Road *road = GetOpenDrive()->GetRoadByIdx(track_idx_);
	t_ = 0;

	if (road != 0 && road->GetNumberOfLaneSections() > 0)
	{
		LaneSection *lane_section = road->GetLaneSectionByIdx(lane_section_idx_);

		if (lane_section != 0)
		{
			t_ = offset_ + lane_section->GetCenterOffset(s_, lane_id_) * (lane_id_ < 0 ? -1 : 1);
			h_offset_ = lane_section->GetCenterOffsetHeading(s_, lane_id_) * (lane_id_ < 0 ? -1 : 1);
		}
	}
}

void Position::XYZ2Track(bool alignZAndPitch)
{
	XYZH2TrackPos(GetX(), GetY(), GetZ(), GetH(), alignZAndPitch);
}

int Position::SetLongitudinalTrackPos(int track_id, double s)
{
	Road *road;

	if (GetOpenDrive()->GetNumOfRoads() == 0)
	{
		return -1;
	}
	
	if ((road = GetOpenDrive()->GetRoadById(track_id)) == 0)
	{
		LOG("Position::Set Error: track %d not found\n", track_id);
		return -1;
	}
	if (track_id != track_id_)
	{
		// update internal track and geometry indices
		track_id_ = track_id;
		track_idx_ = GetOpenDrive()->GetTrackIdxById(track_id);
		geometry_idx_ = 0;
		elevation_idx_ = 0;
		lane_section_idx_ = 0;
		lane_id_ = 0;
		lane_idx_ = 0;
	}

	if (s > road->GetLength())
	{
		if (s > road->GetLength() + SMALL_NUMBER)
		{
			LOG("Position::Set Warning: s (%.2f) too large, track %d only %.2f m long\n", s, track_id_, road->GetLength());
		}
		s_ = road->GetLength();
	}
	else
	{
		s_ = s;
	}

	Geometry *geometry = road->GetGeometry(geometry_idx_);
	// check if still on same geometry
	if (s_ > geometry->GetS() + geometry->GetLength())
	{
		while (s_ > geometry->GetS() + geometry->GetLength() && geometry_idx_ < road->GetNumberOfGeometries() - 1)
		{
			// Move to next geometry
			geometry = road->GetGeometry(++geometry_idx_);
		}
	}
	else if (s_ < geometry->GetS())
	{
		while (s_ < geometry->GetS() && geometry_idx_ > 0)
		{
			// Move to previous geometry
			geometry = road->GetGeometry(--geometry_idx_);
		}
	}

	return 0;
}

void Position::SetTrackPos(int track_id, double s, double t, bool calculateXYZ)
{
	if (SetLongitudinalTrackPos(track_id, s) != 0)
	{
		return;
	}

	t_ = t;
	Track2Lane();
	if (calculateXYZ)
	{
		Track2XYZ();
	}
}

void Position::ForceLaneId(int lane_id)
{
	if (lane_idx_ < 0 || lane_section_idx_ < 0)
	{
		return;
	}
	// find out lateral distance between current and target lane
	Road *road = GetRoadById(GetTrackId());

	double lat_dist = road->GetLaneSectionByIdx(lane_section_idx_)->GetOffsetBetweenLanes(lane_id_, lane_id, GetS());

	lane_id_ = lane_id;
	offset_ -= lat_dist;
}

static std::string LinkType2Str(LinkType type)
{
	if (type == LinkType::PREDECESSOR)
	{
		return "PREDECESSOR";
	}
	else if (type == LinkType::SUCCESSOR)
	{
		return "SUCCESSOR";
	}
	else if (type == LinkType::NONE)
	{
		return "NONE";
	}
	else if (type == LinkType::UNKNOWN)
	{
		return "UNKNOWN";
	}
	else
	{
		return "UNDEFINED";
	}
}

std::string OpenDrive::ContactPointType2Str(ContactPointType type)
{
	if (type == ContactPointType::CONTACT_POINT_START)
	{
		return "PREDECESSOR";
	}
	else if (type == ContactPointType::CONTACT_POINT_END)
	{
		return "SUCCESSOR";
	}
	else if (type == ContactPointType::CONTACT_POINT_NONE)
	{
		return "NONE";
	}
	else if (type == ContactPointType::CONTACT_POINT_UNKNOWN)
	{
		return "UNKNOWN";
	}
	else
	{
		return "UNDEFINED";
	}
}

std::string OpenDrive::ElementType2Str(RoadLink::ElementType type)
{
	if (type == RoadLink::ElementType::ELEMENT_TYPE_JUNCTION)
	{
		return "JUNCTION";
	}
	else if (type == RoadLink::ElementType::ELEMENT_TYPE_ROAD)
	{
		return "ROAD";
	}
	else if (type == RoadLink::ElementType::ELEMENT_TYPE_UNKNOWN)
	{
		return "UNKNOWN";
	}
	else
	{
		return "UNDEFINED";
	}
}

int Position::MoveToConnectingRoad(RoadLink *road_link, ContactPointType &contact_point_type, Junction::JunctionStrategyType strategy)
{
	Road *road = GetOpenDrive()->GetRoadByIdx(track_idx_);
	Road *next_road = 0;
	LaneSection *lane_section;
	Lane *lane;
	int new_lane_id = 0;

	if (road == 0)
	{
		LOG("Invalid road id %d\n", road->GetId());
		return -1;
	}

	if (road_link->GetElementId() == -1)
	{
		LOG("No connecting road or junction at rid %d link_type %s", road->GetId(), LinkType2Str(road_link->GetType()).c_str());
		return -1;
	}
	
	// Get lane info from current road
	lane_section = road->GetLaneSectionByIdx(lane_section_idx_);
	if (lane_section == 0)
	{
		LOG("No lane section rid %d ls_idx %d link_type  %s", road->GetId(), lane_section_idx_, LinkType2Str(road_link->GetType()).c_str());
		return -1;
	}

	lane = lane_section->GetLaneByIdx(lane_idx_);
	if (lane == 0)
	{
		LOG("No lane rid %d lidx %d nlanes %d link_type %s lsecidx %d\n", 
			road->GetId(), lane_idx_, lane_section->GetNumberOfLanes(), LinkType2Str(road_link->GetType()).c_str(), lane_section_idx_);
		return -1;
	}
	
	if (road_link->GetElementType() == RoadLink::ELEMENT_TYPE_ROAD)
	{
		LaneLink *lane_link = lane->GetLink(road_link->GetType());
		if (lane_link != 0)
		{
			new_lane_id = lane->GetLink(road_link->GetType())->GetId();
			if (new_lane_id == 0)
			{
				LOG("Road+ new lane id %d\n", new_lane_id);
			}
		}
		else
		{
			//LOG("No lane link from rid %d lid %d to rid %d", GetTrackId(), GetLaneId(), road_link->GetElementId());
		}
		contact_point_type = road_link->GetContactPointType();
		next_road = GetOpenDrive()->GetRoadById(road_link->GetElementId());
	}
	else if (road_link->GetElementType() == RoadLink::ELEMENT_TYPE_JUNCTION)
	{
		Junction *junction = GetOpenDrive()->GetJunctionById(road_link->GetElementId());

		if (junction == 0)
		{
			LOG("Error: junction %d not existing\n", road_link->GetElementType());
			return -1;
		}
	
		int connection_idx = 0;
		int n_connections = junction->GetNumberOfRoadConnections(road->GetId(), lane->GetId());

		if (n_connections == 0)
		{
//			LOG("No connections from road id %d lane id %d in junction %d", road->GetId(), lane->GetId(), junction->GetId());
			return -1;
		}
		else if (n_connections == 1)
		{
			connection_idx = 0;
		}
		else
		{
			// find valid connecting road, if multiple choices choose either most straight one OR by random
			if (strategy == Junction::JunctionStrategyType::STRAIGHT)
			{
				// Find the straighest link
				int best_road_index = 0;
				double min_heading_diff = 1E10; // set huge number
				for (int i = 0; i < n_connections; i++)
				{
					LaneRoadLaneConnection lane_road_lane_connection = 
						junction->GetRoadConnectionByIdx(road->GetId(), lane->GetId(), i);
					next_road = GetOpenDrive()->GetRoadById(lane_road_lane_connection.GetConnectingRoadId()); 

					Position test_pos;
					if (lane_road_lane_connection.contact_point_ == CONTACT_POINT_START)
					{
						// Inspect heading at the connecting road
						test_pos.SetLanePos(next_road->GetId(), new_lane_id, next_road->GetLength(), 0);
					}
					else if (lane_road_lane_connection.contact_point_ == CONTACT_POINT_END)
					{
						test_pos.SetLanePos(next_road->GetId(), new_lane_id, 0, 0);
					}
					else
					{
						LOG("Unexpected contact point type: %d", road_link->GetContactPointType());
					}

					// Transform angle into a comparable format

					double heading_diff = GetAbsAngleDifference(test_pos.GetHRoad(), GetHRoad());
					if (heading_diff > M_PI / 2)
					{
						heading_diff = fabs(heading_diff - M_PI);  // don't care of driving direction here
					}

					if (heading_diff < min_heading_diff)
					{
						min_heading_diff = heading_diff;
						best_road_index = i;
					}
				}
				connection_idx = best_road_index;
			}
			else if (strategy == Junction::JunctionStrategyType::RANDOM)
			{
				connection_idx = (int)(n_connections * (double)mt_rand() / mt_rand.max());
			}
		}

		LaneRoadLaneConnection lane_road_lane_connection = junction->GetRoadConnectionByIdx(road->GetId(), lane->GetId(), connection_idx);
		contact_point_type = lane_road_lane_connection.contact_point_;

		new_lane_id = lane_road_lane_connection.GetConnectinglaneId();
		next_road = GetOpenDrive()->GetRoadById(lane_road_lane_connection.GetConnectingRoadId());
	}

	if (next_road == 0)
	{
		LOG("No next road\n");
		return -1;
	}

	if (new_lane_id == 0)
	{
		LOG("No connection from rid %d lid %d -> rid %d eltype %d - try moving to closest lane\n", 
			road->GetId(), lane->GetId(), road_link->GetElementId(), road_link->GetElementType());

		// Find closest lane on new road - by convert to track pos and then set lane offset = 0
		if (road_link->GetContactPointType() == CONTACT_POINT_START)
		{
			SetTrackPos(next_road->GetId(), 0, GetT(), false);
		}
		else if (road_link->GetContactPointType() == CONTACT_POINT_END)
		{
			SetTrackPos(next_road->GetId(), next_road->GetLength(), GetT(), false);
		}
		offset_ = 0;

		return 0;
	}

	double new_offset = offset_;
	// EG: Suggestion, positiv offset_ should always move towards the reference line
	// it simplifies lane change action since we dont have to consider if we change track during the action
	// but then we need to consider this when we convert between offset_ and t_ etc.
	// now I do this to keep same world position after we go to different track, I think... :)
	if (SIGN(lane_id_) != SIGN(new_lane_id))
	{
		new_offset *= -1;
	}

	// Find out if connecting to start or end of new road
	if (road_link->GetContactPointType() == CONTACT_POINT_START)
	{
		// Specify first (0) lane section
		SetLanePos(next_road->GetId(), new_lane_id, 0, new_offset, 0);
	}
	else if (road_link->GetContactPointType() == CONTACT_POINT_END)
	{
		// Find out and specify last lane section
		SetLanePos(next_road->GetId(), new_lane_id, next_road->GetLength(), new_offset, GetRoadById(road_link->GetElementId())->GetNumberOfLaneSections()-1);
	}
	else if (road_link->GetContactPointType() == CONTACT_POINT_NONE && road_link->GetElementType() == RoadLink::ELEMENT_TYPE_JUNCTION)
	{
		if (contact_point_type == CONTACT_POINT_START)
		{
			SetLanePos(next_road->GetId(), new_lane_id, 0, new_offset);
		}
		else if (contact_point_type == CONTACT_POINT_END)
		{
			SetLanePos(next_road->GetId(), new_lane_id, next_road->GetLength(), new_offset);
		}
		else
		{
			LOG("Unexpected contact point: %d\n", contact_point_type);
		}
	}
	else
	{
		LOG("Unsupported contact point type %d\n", road_link->GetContactPointType());
		return -1;
	}

	return 0;
}

int Position::MoveAlongS(double ds, double dLaneOffset, Junction::JunctionStrategyType strategy)
{
	RoadLink *link;
	double ds_signed = ds;
	int max_links = 8;  // limit lookahead through junctions/links 
	ContactPointType contact_point_type;

	if (GetOpenDrive()->GetNumOfRoads() == 0 || track_idx_ < 0)
	{
		// No roads available or current track undefined
		return 0;
	}

	// EG: If offset_ is not along reference line, but instead along lane direction then we dont need
	// the SIGN() adjustment. But for now this adjustment means that a positive dLaneOffset always moves left?
	offset_ += dLaneOffset * -SIGN(GetLaneId());
	double s_stop = 0;
	
	for (int i = 0; i < max_links; i++)
	{
		ds_signed = -SIGN(GetLaneId()) * ds; // adjust sign of ds according to lane direction - right lane is < 0 in road dir

		if (s_ + ds_signed > GetOpenDrive()->GetRoadByIdx(track_idx_)->GetLength())
		{
			ds_signed = s_ + ds_signed - GetOpenDrive()->GetRoadByIdx(track_idx_)->GetLength();
			link = GetOpenDrive()->GetRoadByIdx(track_idx_)->GetLink(SUCCESSOR);
			s_stop = GetOpenDrive()->GetRoadByIdx(track_idx_)->GetLength();
		}
		else if (s_ + ds_signed < 0)
		{
			ds_signed = s_ + ds_signed;
			link = GetOpenDrive()->GetRoadByIdx(track_idx_)->GetLink(PREDECESSOR);
			s_stop = 0;
		}
		else  // New position is within current track
		{
			break;
		}

		if (!link || link->GetElementId() == -1 || MoveToConnectingRoad(link, contact_point_type, strategy) != 0)
		{
			// Failed to find a connection, stay at end of current road
			SetLanePos(track_id_, lane_id_, s_stop, offset_);

			// Return special code
			return 1;
		}

		ds = SIGN(ds) * fabs(ds_signed);
	}

	SetLanePos(track_id_, lane_id_, s_ + ds_signed, offset_);
	return 0;
}

void Position::SetLanePos(int track_id, int lane_id, double s, double offset, int lane_section_idx)
{
	offset_ = offset;
	int old_lane_id = lane_id_;
	int old_track_id = track_id_;

	if (SetLongitudinalTrackPos(track_id, s) != 0)
	{
		return;
	}

	Road *road = GetOpenDrive()->GetRoadById(track_id);
	if (road == 0)
	{
		LOG("Position::Set Error: track %d not available\n", track_id);
		return;
	}

	if (lane_id != lane_id_ && lane_section_idx == -1)
	{
		// New lane ID might indicate a discreet jump to a new, distant position, reset lane section, if not specified in func parameter)
		lane_section_idx = road->GetLaneSectionIdxByS(s);
	}

	LaneSection *lane_section = 0;
	if (lane_section_idx > -1)  // If lane section was specified or reset
	{
		lane_section_idx_ = lane_section_idx;
		lane_section = road->GetLaneSectionByIdx(lane_section_idx_);

		lane_id_ = lane_id;
	}
	else  // Find LaneSection and info according to s
	{
		LaneInfo lane_info = road->GetLaneInfoByS(s_, lane_section_idx_, lane_id_);
		lane_section_idx_ = lane_info.lane_section_idx_;
		lane_id_ = lane_info.lane_id_;
		
		lane_section = road->GetLaneSectionByIdx(lane_section_idx_);
	}

	if (lane_section != 0)
	{
		lane_idx_ = lane_section->GetLaneIdxById(lane_id_);
		if (lane_idx_ == -1)
		{
			LOG("lane_idx %d fail for lane id %d\n", lane_idx_, lane_id_);
			lane_idx_ = 0;
		}
	}
	else
	{
		LOG("Position::Set (lanepos) Error - lanesection NULL lsidx %d rid %d lid %d\n",
			lane_section_idx_, road->GetId(), lane_id_);
	}

	// Check road direction when on new track 
	if (old_lane_id != 0 && lane_id_ != 0 && track_id_ != old_track_id && SIGN(lane_id_) != SIGN(old_lane_id))
	{
		h_relative_ = GetAngleSum(h_relative_, M_PI);
	}

	// If moved over to opposite driving direction, then turn relative heading 180 degrees
	//if (old_lane_id != 0 && lane_id_ != 0 && SIGN(lane_id_) != SIGN(old_lane_id))
	//{
	//	h_relative_ = GetAngleSum(h_relative_, M_PI);
	//}

	Lane2Track();
	Track2XYZ();
}

void Position::SetInertiaPos(double x, double y, double z, double h, double p, double r, bool updateTrackPos)
{
	x_ = x;
	y_ = y;
	z_ = z;
	SetHeading(h);
	p_ = p;
	r_ = r;

	if (updateTrackPos)
	{
		XYZ2Track();
	}
}

void Position::SetHeading(double heading)
{
	h_ = heading;
	h_relative_ = GetAngleDifference(h_, h_road_);
}

void Position::SetHeadingRelative(double heading)
{
	h_relative_ = fmod(heading, 2 * M_PI);
	if (h_relative_ < 0)
	{
		h_relative_ += 2 * M_PI;
	}
	h_ = GetAngleSum(h_road_, h_relative_);
}

void Position::SetHeadingRelativeRoadDirection(double heading)
{
	if (h_relative_ > M_PI/2 && h_relative_ < 3 * M_PI / 2)
	{
		// Driving towards road direction
		h_relative_ = fmod(-heading + M_PI, 2 * M_PI);
		//LOG("Driving towards road direction h_ %.2f h_relative_ %.2f heading %.2f ", h_, h_relative_, heading);
	}
	else
	{
		h_relative_ = fmod(heading, 2 * M_PI);
		//LOG("Driving along road direction h_ %.2f h_relative_ %.2f heading %.2f ", h_, h_relative_, heading);
	}
	h_ = GetAngleSum(h_road_, h_relative_);
}

double Position::GetCurvature()
{
	Geometry *geom = GetOpenDrive()->GetGeometryByIdx(track_idx_, geometry_idx_);
	
	if (geom)
	{
		return geom->EvaluateCurvatureDS(GetS() - geom->GetS());
	}
	else
	{
		return 0;
	}
}

double Position::GetHRoadInDrivingDirection()
{
	return h_road_ + (lane_id_ > 0 ? M_PI : 0);
}

double Position::GetHRelativeDrivingDirection()
{
	return GetAngleDifference(h_, GetDrivingDirection());
}

double Position::GetSpeedLimit()
{
	double speed_limit = 70 / 3.6;  // some default speed
	Road *road = GetOpenDrive()->GetRoadByIdx(track_idx_);
	
	if (road)
	{
		speed_limit = road->GetSpeedByS(s_);

		if (speed_limit < SMALL_NUMBER)
		{
			// No speed limit defined, set a value depending on number of lanes
			speed_limit = GetOpenDrive()->GetRoadByIdx(track_idx_)->GetNumberOfDrivingLanesSide(GetS(), SIGN(GetLaneId())) > 1 ? 120 / 3.6 : 60 / 3.6;
		}
	}

	return speed_limit;
}

double Position::GetDrivingDirection()
{
	double x, y, h;
	Geometry *geom = GetOpenDrive()->GetGeometryByIdx(track_idx_, geometry_idx_);

	if (!geom)
	{
		return h_;
	}

	geom->EvaluateDS(GetS() - geom->GetS(), &x, &y, &h);

	// adjust 180 degree according to side of road
	if (GetLaneId() > 0)  // Left side of road reference line
	{
		h = GetAngleSum(h, M_PI);
	}

	return(h);
}

void Position::CopyRMPos(Position *from)
{
	// Preserve route field
	Route *tmp = route_;
	
	*this = *from;
	route_ = tmp;
}


void Position::PrintTrackPos()
{
	LOG("	Track pos: (road_id %d, s %.2f, t %.2f, h %.2f)", track_id_, s_, t_, h_);
}

void Position::PrintLanePos()
{
	LOG("	Lane pos: (road_id %d, lane_id %d, s %.2f, offset %.2f, h %.2f)", track_id_, lane_id_, s_, offset_, h_);
}

void Position::PrintInertialPos()
{
	LOG("	Inertial pos: (x %.2f, y %.2f, z %.2f, h %.2f, p %.2f, r %.2f)", x_, y_, z_, h_, p_, r_);
}

void Position::Print()
{
	LOG("Position:");
	PrintTrackPos();
	PrintLanePos();
	PrintInertialPos();
}

void Position::PrintXY()
{
	LOG("%.2f, %.2f\n", x_, y_);
}

double Position::getRelativeDistance(Position target_position, double &x, double &y)
{
	// Calculate diff vector from current to target
	double diff_x, diff_y;

	diff_x = target_position.GetX() - GetX();
	diff_y = target_position.GetY() - GetY();

	// Compensate for current heading (rotate so that current heading = 0)
	x = diff_x * cos(-GetH()) - diff_y * sin(-GetH());
	y = diff_x * sin(-GetH()) + diff_y * cos(-GetH());

	// Now just check whether diff vector X-component is less than 0 (behind current)
	int sign = x > 0 ? 1 : -1;

	// Return length of dist vector
	return sign * sqrt((x * x) + (y * y));
}

double Position::FindDistToPos(Position *pos, RoadLink *link, Road* road, int &call_count, int level_count, bool &found)
{
	double tmp_dist = 0;
<<<<<<< HEAD
	bool tmp_found = false;
	double min_dist = LARGE_NUMBER;
	Road *min_road = 0;
=======
>>>>>>> 23219aac

	if (!link)
	{
		return 0;
	}

	if (pos->GetTrackId() == road->GetId())
	{
		LOG("Reach original road, probably found a loop in road network - abort");
		return 0;
	}

	if (++call_count > 100 || level_count > 10)
	{
		LOG("Abort: call_count %d level_count %d\n", call_count, level_count);
		return 0;
	}

	if (link->GetElementType() == RoadLink::ElementType::ELEMENT_TYPE_ROAD)
	{
		Road *next_road = GetOpenDrive()->GetRoadById(link->GetElementId());
		if (link->GetElementId() == pos->GetTrackId())
		{
			if (link->GetContactPointType() == ContactPointType::CONTACT_POINT_START)
			{
				found = true;
				return pos->GetS();
			}
			else if (link->GetContactPointType() == ContactPointType::CONTACT_POINT_END)
			{
				found = true;
				return next_road->GetLength() - pos->GetS();
			}
			else
			{
				LOG("Unexpected link contact point type: %d", link->GetContactPointType());
				return 0;
			}
		}
		else
		{
			RoadLink *next_link = 0;

			if (link->GetContactPointType() == ContactPointType::CONTACT_POINT_START)
			{
				next_link = next_road->GetLink(LinkType::SUCCESSOR);
			}
			else if (link->GetContactPointType() == ContactPointType::CONTACT_POINT_END)
			{
				next_link = next_road->GetLink(LinkType::PREDECESSOR);
			}

			if(next_link == 0)
			{
				// no link 
				return 0;
			}

			tmp_dist = FindDistToPos(pos, next_link, next_road, call_count, level_count, found);
			if (found)
			{
				return next_road->GetLength() + tmp_dist;
			}
			else
			{
				return 0;
			}
		}
	}
	else if (link->GetElementType() == RoadLink::ElementType::ELEMENT_TYPE_JUNCTION)
	{
		Junction *junction = GetOpenDrive()->GetJunctionById(link->GetElementId());

		for (size_t i = 0; i < junction->GetNoConnectionsFromRoadId(road->GetId()); i++)
		{
			tmp_found = false;
			Road *next_road = GetOpenDrive()->GetRoadById(junction->GetConnectingRoadIdFromIncomingRoadId(road->GetId(), (int)i));
			if (next_road == 0)
			{
				return 0;
			}

			if (next_road->GetId() == pos->GetTrackId())
			{
				if (next_road->GetLink(LinkType::PREDECESSOR)->GetElementId() == road->GetId())
				{
					found = true;
					return pos->GetS();
				}
				else if (next_road->GetLink(LinkType::SUCCESSOR)->GetElementId() == road->GetId())
				{
					found = true;
					return junction->GetConnectionByIdx((int)i)->GetConnectingRoad()->GetLength() - pos->GetS();;
				}
				else
				{
					LOG("Unexpected contact point type: %d", link->GetContactPointType());
				}
			}
			else
			{
				if (next_road->GetLink(LinkType::SUCCESSOR)->GetElementId() == road->GetId())
				{
					link = next_road->GetLink(LinkType::PREDECESSOR);
				}
				else if (next_road->GetLink(LinkType::PREDECESSOR)->GetElementId() == road->GetId())
				{
					link = next_road->GetLink(LinkType::SUCCESSOR);
				}
				else
				{
					// connecting road no no connection to road
					continue;
				}

<<<<<<< HEAD
				tmp_dist = FindDistToPos(pos, link, next_road, call_count, level_count+1, tmp_found);
				if(tmp_found)
=======
				tmp_dist = FindDistToPos(pos, link, next_road, call_count, level_count+1, found);
				if(found)
>>>>>>> 23219aac
				{
					if (abs(tmp_dist) < abs(min_dist))
					{
						min_road = next_road;
						min_dist = tmp_dist;
					}
				}
			}
		}
		if (min_road != 0)
		{
			found = true;
			return min_road->GetLength() + tmp_dist;
		}
	}
	else
	{
		LOG("Unexpected link element type: %d", link->GetElementType());
		return 0;
	}

	return 0;
}

void Position::CalcRoutePosition()
{
	if (route_ == 0)
	{
		return;
	}

	// Loop over waypoints - look for current track ID and sum the distance (route s) up to current position
	double dist = 0;
	for (size_t i = 0; i < route_->waypoint_.size(); i++)
	{
		int direction = route_->GetWayPointDirection((int)i);
		if (direction == 0)
		{
			LOG("Unexpected lack of connection in route at waypoint %d", i);
			return;
		}

		if (i == 0)
		{
			// Subtract initial s-value for the first waypoint
			
			if (direction > 0)  // route in waypoint road direction
			{
				dist = GetRoadById(route_->waypoint_[i]->GetTrackId())->GetLength() - route_->waypoint_[i]->s_;
			}
			else
			{
				// going towards road direction - remaining distance equals route s-value
				dist = route_->waypoint_[i]->s_;
			}
		}
		else
		{
			// Add length of intermediate waypoint road
			dist += GetRoadById(route_->waypoint_[i]->GetTrackId())->GetLength();
		}

		if (GetTrackId() == route_->waypoint_[i]->GetTrackId())
		{
			// current position is at the road of this waypoint - i.e. along the route
			// remove remaming s from road
			if (direction > 0)
			{
				dist -= GetRoadById(route_->waypoint_[i]->GetTrackId())->GetLength() - GetS();
			}
			else
			{
				dist -= GetS();
			}
			s_route_ = dist;
			break;
		}
	}
}

void Position::SetRoute(Route *route)
{
	route_ = route; 

	// Also find out current position in terms of route position
	CalcRoutePosition();
}

bool Position::Delta(Position pos_b, PositionDiff &diff)
{
	double dist = 0;
<<<<<<< HEAD
	bool found;

	RoadPath *path = new RoadPath(this, &pos_b);
=======
	bool found = false;

	if (pos_b.GetTrackId() != GetTrackId())
	{
		// Look along road segments and through junctions
		int call_count = 0;
		int level_count = 0;

		// First look forward
		link = road->GetLink(roadmanager::LinkType::SUCCESSOR);
		diff.ds = road->GetLength() - GetS();
		dist = FindDistToPos(&pos_b, link, road, call_count, level_count, found);

		if (found)
		{
			diff.ds += dist;
		}
		else
		{
			// Search backwards
			link = road->GetLink(roadmanager::LinkType::PREDECESSOR);
			diff.ds = -GetS();
			dist = FindDistToPos(&pos_b, link, road, call_count, level_count, found);
>>>>>>> 23219aac

	if (found = (path->Calculate(dist) == 0))
	{
		diff.dLaneId = GetLaneId() - pos_b.GetLaneId();
		diff.ds = dist;
		diff.dt = GetT() - pos_b.GetT();

#if 0   // Change to 1 to print some info on stdout - e.g. for debugging
		printf("Dist %.2f Path (reversed): %d", dist, pos_b.GetTrackId());
		if (path->visited_.size() > 0)
		{
			RoadPath::PathNode* node = path->visited_.back();

			while (node)
			{
				if (node->fromRoad != 0)
				{
					printf(" <- %d", node->fromRoad->GetId());
				}
				node = node->previous;
			}
		}
		printf("\n");
#endif
	}
	else
	{
		diff.dLaneId = 0;
		diff.ds = 0;
		diff.dt = 0;
	}

	delete path;

	return found;
}

bool Position::IsAheadOf(Position target_position)
{
	// Calculate diff vector from current to target
	double diff_x, diff_y;
	double diff_x0;

	diff_x = target_position.GetX() - GetX();
	diff_y = target_position.GetY() - GetY();

	// Compensate for current heading (rotate so that current heading = 0) 
	// Only x component needed
	diff_x0 = diff_x * cos(-GetH()) - diff_y * sin(-GetH());

	// Now just check whether diff vector X-component is less than 0 (behind current)
	return(diff_x0 < 0);
}

int Position::GetRoadLaneInfo(double lookahead_distance, RoadLaneInfo *data, LookAheadMode lookAheadMode)
{
	Position target(*this);  // Make a copy of current position

	if (lookAheadMode == LOOKAHEADMODE_AT_ROAD_CENTER)
	{
		// Look along reference lane requested, move pivot position to t=0 plus a small number in order to 
		// fall into the right direction
		target.SetTrackPos(target.GetTrackId(), target.GetS(), SMALL_NUMBER * SIGN(GetLaneId()), true);
	}
	else if (lookAheadMode == LOOKAHEADMODE_AT_LANE_CENTER)
	{
		// Look along current lane center requested, move pivot position accordingly 
		target.SetLanePos(target.GetTrackId(), target.GetLaneId(), target.GetS(), 0);
	}

	if (fabs(lookahead_distance) > SMALL_NUMBER && target.MoveAlongS(lookahead_distance, 0, Junction::STRAIGHT) != 0)
	{
		return -1;
	}
	
	if (fabs(target.GetCurvature()) > SMALL_NUMBER)
	{
		double radius = 1.0 / target.GetCurvature();
		radius -= target.GetT(); // curvature positive in left curves, lat_offset positive left of reference lane
		data->curvature = (1.0 / radius);
	}
	else
	{
		// curvature close to zero (straight segment), radius infitite - curvature the same in all lanes
		data->curvature = target.GetCurvature();
	}

	data->pos[0] = target.GetX();
	data->pos[1] = target.GetY();
	data->pos[2] = target.GetZ();
	data->heading = target.GetHRoad();
	data->pitch = target.GetP();
	data->roll = target.GetR();

	// Then find out the width of the lane at current s-value
	Road *road = target.GetRoadById(target.GetTrackId());
	data->width = road->GetLaneWidthByS(target.GetS(), target.GetLaneId());
	data->speed_limit = road->GetSpeedByS(target.GetS());

	return 0;
}

void Position::CalcProbeTarget(Position *target, RoadProbeInfo *data)
{
	data->road_lane_info.pos[0] = target->GetX();
	data->road_lane_info.pos[1] = target->GetY();
	data->road_lane_info.pos[2] = target->GetZRoad();

	// find out local x, y, z
	double diff_x = target->GetX() - GetX();
	double diff_y = target->GetY() - GetY();
	double diff_z = target->GetZRoad() - GetZRoad();

	data->relative_pos[0] = diff_x * cos(-GetH()) - diff_y * sin(-GetH());
	data->relative_pos[1] = diff_x * sin(-GetH()) + diff_y * cos(-GetH());
	data->relative_pos[2] = diff_z;

#if 0
	// for validation
	data->global_pos[0] = GetX() + data->local_pos[0] * cos(GetH()) - data->local_pos[1] * sin(GetH());
	data->global_pos[1] = GetY() + data->local_pos[0] * sin(GetH()) + data->local_pos[1] * cos(GetH());
	data->global_pos[2] = GetZ() + data->local_pos[2];
#endif

	// Calculate angle - by dot product
	if (fabs(data->relative_pos[0]) < SMALL_NUMBER && fabs(data->relative_pos[1]) < SMALL_NUMBER && fabs(data->relative_pos[2]) < SMALL_NUMBER)
	{
		data->relative_h = GetH();
	}
	else
	{
		double dot_prod =
			(data->relative_pos[0] * 1.0 + data->relative_pos[1] * 0.0) /
			sqrt(data->relative_pos[0] * data->relative_pos[0] + data->relative_pos[1] * data->relative_pos[1]);
		data->relative_h = SIGN(data->relative_pos[1]) * acos(dot_prod);
	}

	if (fabs(target->GetCurvature()) > SMALL_NUMBER)
	{
		double radius = 1.0 / target->GetCurvature();
		radius -= target->GetT(); // curvature positive in left curves, lat_offset positive left of reference lane
		data->road_lane_info.curvature = (float)(1.0 / radius);
	}
	else
	{
		// curvature close to zero (straight segment), radius infitite - curvature the same in all lanes
		data->road_lane_info.curvature = (float)target->GetCurvature();
	}

	data->road_lane_info.heading = target->GetHRoad();
	data->road_lane_info.pitch = target->GetPRoad();
	data->road_lane_info.roll = target->GetR();

	Road *road = target->GetRoadById(target->GetTrackId());
	if (road)
	{
		data->road_lane_info.speed_limit = road->GetSpeedByS(target->GetS());
	}
}

int Position::GetProbeInfo(double lookahead_distance, RoadProbeInfo *data, LookAheadMode lookAheadMode)
{
	if (GetOpenDrive()->GetNumOfRoads() == 0)
	{
		return -1;
	}
	Position target(*this);  // Make a copy of current position

	if (lookAheadMode == LOOKAHEADMODE_AT_ROAD_CENTER)
	{
		// Look along reference lane requested, move pivot position to t=0 plus a small number in order to 
		// fall into the right direction
		target.SetTrackPos(target.GetTrackId(), target.GetS(), SMALL_NUMBER * SIGN(GetLaneId()), true);
	}
	else if (lookAheadMode == LOOKAHEADMODE_AT_LANE_CENTER)
	{
		// Look along current lane center requested, move pivot position accordingly 
		target.SetLanePos(target.GetTrackId(), target.GetLaneId(), target.GetS(), 0);
	}

	if (fabs(lookahead_distance) > SMALL_NUMBER && target.MoveAlongS(lookahead_distance, 0, Junction::STRAIGHT) != 0)
	{
		return -1;
	}

	CalcProbeTarget(&target, data);

	return 0;
}

int Position::GetProbeInfo(Position *target_pos, RoadProbeInfo *data)
{
	CalcProbeTarget(target_pos, data);

	return 0;
}

int Position::SetRoutePosition(Position *position)
{
	if(!route_)
	{
		return -1;
	}

	// Is it a valid position, i.e. is it along the route
	for (size_t i=0; i<route_->waypoint_.size(); i++)
	{
		if (route_->waypoint_[i]->GetTrackId() == position->GetTrackId()) // Same road
		{
			// Update current position 
			Route *tmp = route_;  // save route pointer, copy the 
			*this = *position;
			route_ = tmp;
			return 0;
		}
	}

	return -1;
}

int Position::MoveRouteDS(double ds)
{
	if (!route_)
	{
		return -1;
	}

	if (route_->waypoint_.size() == 0)
	{
		return -1;
	}
	SetRouteS(route_, s_route_ + ds);

	return 0;
}

int Position::SetRouteLanePosition(Route *route, double route_s, int laneId, double  laneOffset)
{
	SetRouteS(route, route_s);

	// Override lane data
	SetLanePos(track_id_, laneId, s_, laneOffset);

	return 0;
}

int Position::SetRouteS(Route *route, double route_s)
{
	if (route->waypoint_.size() == 0)
	{
		LOG("SetOffset No waypoints!");
		return -1;
	}

	OpenDrive *od = route->waypoint_[0]->GetOpenDrive();

	double initial_s_offset = 0;

	if (route->GetWayPointDirection(0) > 0)
	{
		initial_s_offset = route->waypoint_[0]->GetS();
	}
	else
	{
		initial_s_offset = od->GetRoadById(route->waypoint_[0]->GetTrackId())->GetLength() - route->waypoint_[0]->GetS();
	}

	double route_length = 0;
	s_route_ = route_s;

	// Find out what road and local s value
	for (size_t i = 0; i < route->waypoint_.size(); i++)
	{
		int track_id = route->waypoint_[i]->GetTrackId();
		double road_length = route->waypoint_[i]->GetOpenDrive()->GetRoadById(track_id)->GetLength();
		if (s_route_ < route_length + road_length - initial_s_offset)
		{
			// Found road segment
			double local_s = 0;

			int route_direction = route->GetWayPointDirection((int)i);

			if (route_direction == 0)
			{
				LOG("Unexpected lack of connection within route at waypoint %d", i);
				return -1;
			}

			local_s = s_route_ - route_length + initial_s_offset;
			if (route_direction < 0)  // along waypoint road direction
			{
				local_s = road_length - local_s;
			}

			SetLanePos(route->waypoint_[i]->GetTrackId(), route->waypoint_[i]->GetLaneId(), local_s, GetOffset());
			return 0;
		}
		route_length += road_length - initial_s_offset;
		initial_s_offset = 0;  // For all following road segments, calculate length from beginning
	}

	return -1;
}

int Route::AddWaypoint(Position *position)
{
	// Validate waypoint: Is it on the previous road or a connecting one?
	if (waypoint_.size() > 0)
	{
		bool connected = false;
		Position *prev_pos = waypoint_.back();

		int connecting_road_id = 0;
		int *connecting_road_id_ptr = &connecting_road_id;
		int connecting_lane_id = 0;
		int *connecting_lane_id_ptr = &connecting_lane_id;

		if (prev_pos->GetTrackId() != position->GetTrackId())
		{
			if (position->GetOpenDrive()->IsIndirectlyConnected(prev_pos->GetTrackId(), position->GetTrackId(), 
				connecting_road_id_ptr, connecting_lane_id_ptr, prev_pos->GetLaneId(), position->GetLaneId()))
			{
				connected = true;
				if (connecting_road_id != 0)
				{
					// Adding waypoint for junction connecting road
					Position *connected_pos = new Position(connecting_road_id, connecting_lane_id, 0, 0);
					waypoint_.push_back(connected_pos);
					LOG("Route::AddWaypoint Added connecting waypoint %d: %d, %d, %.2f\n",
						(int)waypoint_.size() - 1, connecting_road_id, connecting_lane_id, 0.0);
				}
			}
		}

		if (!connected)
		{
			LOG("Error: waypoint (%d, %d) is not connected to the previous one (%d, %d)\n",
				position->GetTrackId(), position->GetLaneId(), prev_pos->GetTrackId(), prev_pos->GetLaneId());

			return -1;
		}
	}

	waypoint_.push_back(position);
	LOG("Route::AddWaypoint Added waypoint %d: %d, %d, %.2f\n", (int)waypoint_.size()-1, position->GetTrackId(), position->GetLaneId(), position->GetS());

	return 0;
}

int Route::GetWayPointDirection(int index)
{
	if (waypoint_.size() == 0 || index < 0 || index >= waypoint_.size())
	{
		LOG("Waypoint index %d out of range (%d)", index, waypoint_.size());
		return 0;
	}

	if (waypoint_.size() == 1)
	{
		LOG("Only one waypoint, no direction");
		return 0;
	}

	OpenDrive *od = waypoint_[index]->GetOpenDrive();
	Road *road = od->GetRoadById(waypoint_[index]->GetTrackId());
	int connected = 0;
	double angle;

	if (index == waypoint_.size() - 1)
	{
		// Find connection point to previous waypoint road
		Road *prev_road = od->GetRoadById(waypoint_[index-1]->GetTrackId());

		connected = -od->IsDirectlyConnected(road->GetId(), prev_road->GetId(), angle);
	} 
	else
	{
		// Find connection point to next waypoint road
		Road *next_road = od->GetRoadById(waypoint_[index+1]->GetTrackId());
		
		connected = od->IsDirectlyConnected(road->GetId(), next_road->GetId(), angle);
	}
	
	return connected;
}

double Route::GetLength()
{

	return 0.0;
}

void Route::setName(std::string name)
{
	this->name = name;
}

std::string Route::getName()
{
	return name;
}<|MERGE_RESOLUTION|>--- conflicted
+++ resolved
@@ -3918,161 +3918,6 @@
 	return sign * sqrt((x * x) + (y * y));
 }
 
-double Position::FindDistToPos(Position *pos, RoadLink *link, Road* road, int &call_count, int level_count, bool &found)
-{
-	double tmp_dist = 0;
-<<<<<<< HEAD
-	bool tmp_found = false;
-	double min_dist = LARGE_NUMBER;
-	Road *min_road = 0;
-=======
->>>>>>> 23219aac
-
-	if (!link)
-	{
-		return 0;
-	}
-
-	if (pos->GetTrackId() == road->GetId())
-	{
-		LOG("Reach original road, probably found a loop in road network - abort");
-		return 0;
-	}
-
-	if (++call_count > 100 || level_count > 10)
-	{
-		LOG("Abort: call_count %d level_count %d\n", call_count, level_count);
-		return 0;
-	}
-
-	if (link->GetElementType() == RoadLink::ElementType::ELEMENT_TYPE_ROAD)
-	{
-		Road *next_road = GetOpenDrive()->GetRoadById(link->GetElementId());
-		if (link->GetElementId() == pos->GetTrackId())
-		{
-			if (link->GetContactPointType() == ContactPointType::CONTACT_POINT_START)
-			{
-				found = true;
-				return pos->GetS();
-			}
-			else if (link->GetContactPointType() == ContactPointType::CONTACT_POINT_END)
-			{
-				found = true;
-				return next_road->GetLength() - pos->GetS();
-			}
-			else
-			{
-				LOG("Unexpected link contact point type: %d", link->GetContactPointType());
-				return 0;
-			}
-		}
-		else
-		{
-			RoadLink *next_link = 0;
-
-			if (link->GetContactPointType() == ContactPointType::CONTACT_POINT_START)
-			{
-				next_link = next_road->GetLink(LinkType::SUCCESSOR);
-			}
-			else if (link->GetContactPointType() == ContactPointType::CONTACT_POINT_END)
-			{
-				next_link = next_road->GetLink(LinkType::PREDECESSOR);
-			}
-
-			if(next_link == 0)
-			{
-				// no link 
-				return 0;
-			}
-
-			tmp_dist = FindDistToPos(pos, next_link, next_road, call_count, level_count, found);
-			if (found)
-			{
-				return next_road->GetLength() + tmp_dist;
-			}
-			else
-			{
-				return 0;
-			}
-		}
-	}
-	else if (link->GetElementType() == RoadLink::ElementType::ELEMENT_TYPE_JUNCTION)
-	{
-		Junction *junction = GetOpenDrive()->GetJunctionById(link->GetElementId());
-
-		for (size_t i = 0; i < junction->GetNoConnectionsFromRoadId(road->GetId()); i++)
-		{
-			tmp_found = false;
-			Road *next_road = GetOpenDrive()->GetRoadById(junction->GetConnectingRoadIdFromIncomingRoadId(road->GetId(), (int)i));
-			if (next_road == 0)
-			{
-				return 0;
-			}
-
-			if (next_road->GetId() == pos->GetTrackId())
-			{
-				if (next_road->GetLink(LinkType::PREDECESSOR)->GetElementId() == road->GetId())
-				{
-					found = true;
-					return pos->GetS();
-				}
-				else if (next_road->GetLink(LinkType::SUCCESSOR)->GetElementId() == road->GetId())
-				{
-					found = true;
-					return junction->GetConnectionByIdx((int)i)->GetConnectingRoad()->GetLength() - pos->GetS();;
-				}
-				else
-				{
-					LOG("Unexpected contact point type: %d", link->GetContactPointType());
-				}
-			}
-			else
-			{
-				if (next_road->GetLink(LinkType::SUCCESSOR)->GetElementId() == road->GetId())
-				{
-					link = next_road->GetLink(LinkType::PREDECESSOR);
-				}
-				else if (next_road->GetLink(LinkType::PREDECESSOR)->GetElementId() == road->GetId())
-				{
-					link = next_road->GetLink(LinkType::SUCCESSOR);
-				}
-				else
-				{
-					// connecting road no no connection to road
-					continue;
-				}
-
-<<<<<<< HEAD
-				tmp_dist = FindDistToPos(pos, link, next_road, call_count, level_count+1, tmp_found);
-				if(tmp_found)
-=======
-				tmp_dist = FindDistToPos(pos, link, next_road, call_count, level_count+1, found);
-				if(found)
->>>>>>> 23219aac
-				{
-					if (abs(tmp_dist) < abs(min_dist))
-					{
-						min_road = next_road;
-						min_dist = tmp_dist;
-					}
-				}
-			}
-		}
-		if (min_road != 0)
-		{
-			found = true;
-			return min_road->GetLength() + tmp_dist;
-		}
-	}
-	else
-	{
-		LOG("Unexpected link element type: %d", link->GetElementType());
-		return 0;
-	}
-
-	return 0;
-}
-
 void Position::CalcRoutePosition()
 {
 	if (route_ == 0)
@@ -4140,35 +3985,9 @@
 bool Position::Delta(Position pos_b, PositionDiff &diff)
 {
 	double dist = 0;
-<<<<<<< HEAD
 	bool found;
 
 	RoadPath *path = new RoadPath(this, &pos_b);
-=======
-	bool found = false;
-
-	if (pos_b.GetTrackId() != GetTrackId())
-	{
-		// Look along road segments and through junctions
-		int call_count = 0;
-		int level_count = 0;
-
-		// First look forward
-		link = road->GetLink(roadmanager::LinkType::SUCCESSOR);
-		diff.ds = road->GetLength() - GetS();
-		dist = FindDistToPos(&pos_b, link, road, call_count, level_count, found);
-
-		if (found)
-		{
-			diff.ds += dist;
-		}
-		else
-		{
-			// Search backwards
-			link = road->GetLink(roadmanager::LinkType::PREDECESSOR);
-			diff.ds = -GetS();
-			dist = FindDistToPos(&pos_b, link, road, call_count, level_count, found);
->>>>>>> 23219aac
 
 	if (found = (path->Calculate(dist) == 0))
 	{
