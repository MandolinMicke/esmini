--- conflicted
+++ resolved
@@ -22,22 +22,15 @@
 using namespace vehicle;
 
 #define STEERING_RATE 5.0
-<<<<<<< HEAD
-#define STEERING_MAX_ANGLE (50 * M_PI / 180)
-#define ACCELERATION_SCALE 30
-#define SPEED_DECLINE 0.0015
-=======
 #define STEERING_MAX_ANGLE (60 * M_PI / 180)
 #define ACCELERATION_SCALE 20
 #define SPEED_DECLINE 0.001
->>>>>>> b0d9f936
 #define WHEEL_RADIUS 0.35
 #define SIGN(X) (X<0?-1:1)
 #define MAX(a, b) (a>b ? a : b)
 #define MIN(a, b) (a<b ? a : b)
 #define CLAMP(x, lo, hi) MIN(hi, MAX(lo, x))
 #define TARGET_HWT 1.0
-//#define REAR_AXLE_TO_LENGTH
 
 Vehicle::Vehicle(double x, double y, double h, double length)
 {
@@ -93,11 +86,6 @@
 	speed_ = CLAMP(speed_, -1.2*max_speed_, 1.2*max_speed_);
 
 	// Calculate steering
-<<<<<<< HEAD
-	double steering_scale = 1.0 / (1 + 0.015 * speed_ * speed_);
-
-	wheelAngle_ = 0.95 * (wheelAngle_ + steering_scale * STEERING_RATE * steering * dt);
-=======
 
 	// Make steering wheel speed dependent
 	double steering_scale = 1.0 / (1 + 0.02 * speed_ * speed_);
@@ -107,7 +95,6 @@
 	wheelAngle_ *= 0.92;
 
 	// Limit wheel angle
->>>>>>> b0d9f936
 	wheelAngle_ = CLAMP(wheelAngle_, -steering_scale * STEERING_MAX_ANGLE, steering_scale * STEERING_MAX_ANGLE);
 
 	Update(dt);
